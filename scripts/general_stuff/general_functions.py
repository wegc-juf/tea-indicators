"""
scripts for general stuff (e.g. nc-history)
"""

import argparse
import datetime as dt
import yaml
import numpy as np
import glob
import os
import xarray as xr
import pandas as pd

from scripts.general_stuff.check_CFG import check_config
<<<<<<< HEAD
from .TEA_logger import logger
=======
from scripts.general_stuff.cfg_paramter import show_parameters
>>>>>>> 6613b1c7


def load_opts(fname, config_file='../TEA_CFG.yaml'):
    """
    load parameters from CFG file and put them into a Namespace object
    Args:
        fname: name of executed script
        config_file: path to CFG file

    Returns:
        opts: CFG parameter

    """

    fname = fname.split('/')[-1].split('.py')[0]
    with open(config_file, 'r') as stream:
        opts = yaml.safe_load(stream)
        opts = opts[fname]
        opts = check_config(opts_dict=opts, fname=fname)
        opts = argparse.Namespace(**opts)

    # add name of script
    opts.script = f'{fname}.py'

<<<<<<< HEAD
    if 'compare_to_ref' not in opts:
        opts.compare_to_ref = None
    if 'spreads' not in opts:
        opts.spreads = None
    if 'mask_sub' not in opts:
        opts.mask_sub = 'masks'
    if 'subreg' not in opts or opts.subreg == opts.region:
        opts.subreg = None
    if 'target_sys' not in opts and 'natural_variability' not in fname:
        if opts.dataset == 'SPARTACUS':
            opts.target_sys = 3416
        elif 'ERA' in opts.dataset:
            opts.target_sys = 4326
        elif opts.dataset == 'HistAlp' or opts.dataset == 'TAWES':
            opts.target_sys = None
        else:
            raise ValueError(f'Unknown dataset {opts.dataset}. Please set target_sys manually in options.')
    if 'xy_name' not in opts and 'natural_variability' not in fname:
        if opts.dataset == 'SPARTACUS':
            opts.xy_name = 'x,y'
        elif 'ERA' in opts.dataset:
            opts.xy_name = 'lon,lat'
        elif 'station' in opts:
            opts.xy_name = None
        else:
            raise ValueError(f'Unknown dataset {opts.dataset}. Please set xy_name manually in options.')
    if 'agr' in opts:
        if 'agr_cell_size' not in opts:
            if opts.precip:
                opts.agr_cell_size = 1
            else:
                opts.agr_cell_size = 2
    if 'use_dask' not in opts:
        if opts.dataset == 'SPARTACUS':
            opts.use_dask = False
        else:
            opts.use_dask = False
=======
    if not opts.no_gui:
        # show set parameter
        show_parameters(opts)
        opts = check_config(opts_dict=vars(opts), fname=fname)
        opts = argparse.Namespace(**opts)
>>>>>>> 6613b1c7

    # add strings that are often needed to parameters
    if fname not in ['create_region_masks']:
        pstr = opts.parameter
        if opts.parameter != 'Tx':
            pstr = f'{opts.parameter}_'

        param_str = f'{pstr}{opts.threshold:.1f}p'
        if opts.threshold_type == 'abs':
            param_str = f'{pstr}{opts.threshold:.1f}{opts.unit}'

        opts.param_str = param_str

    # convert str to int
    if 'ref_period' in opts:
        ref_period = opts.ref_period.split('-')
        opts.ref_period = (int(ref_period[0]), int(ref_period[1]))
        cc_period = opts.cc_period.split('-')
        opts.cc_period = (int(cc_period[0]), int(cc_period[1]))

    return opts


def create_history(cli_params, ds):
    """
    add history to dataset
    :param cli_params: CLI parameter
    :param ds: dataset
    :return: ds with history in attrs
    """

    script = cli_params[0].split('/')[-1]
    cli_params = cli_params[1:]

    if 'history' in ds.attrs:
        new_hist = f'{ds.history}; {dt.datetime.now():%FT%H:%M:%S} {script} {" ".join(cli_params)}'

    else:
        new_hist = f'{dt.datetime.now():%FT%H:%M:%S} {script} {" ".join(cli_params)}'

    ds.attrs['history'] = new_hist

    return ds


def create_history_from_cfg(cfg_params, ds):
    """
    add history to dataset
    :param cfg_params: CFG parameter
    :param ds: dataset
    :return: ds with history in attrs
    """

    parts = []
    for key, value in vars(cfg_params).items():
        if key != 'script':
            part = f"--{key} {value}"
            parts.append(part)
    params = ' '.join(parts)

    script = cfg_params.script.split('/')[-1]

    if 'history' in ds.attrs:
        new_hist = f'{ds.history}; {dt.datetime.now():%FT%H:%M:%S} {script} {params}'
    else:
        new_hist = f'{dt.datetime.now():%FT%H:%M:%S} {script} {params}'

    ds.attrs['history'] = new_hist

    return ds


def create_tea_history(cfg_params, tea, result_type):
    """
    add history to dataset
    :param cfg_params: yaml config parameters
    :param tea: TEA object
    :param result_type: result type (e.g. 'CTP')
    """
    ds = getattr(tea, f'{result_type}_results')

    parts = []
    for key, value in vars(cfg_params).items():
        if key != 'script':
            part = f"--{key} {value}"
            parts.append(part)
    params = ' '.join(parts)

    script = cfg_params.script.split('/')[-1]

    if 'history' in ds.attrs:
        new_hist = f'{ds.history}; {dt.datetime.now():%FT%H:%M:%S} {script} {params}'
    else:
        new_hist = f'{dt.datetime.now():%FT%H:%M:%S} {script} {params}'

    tea.create_history(new_hist, result_type)


def create_natvar_history(cfg_params, nv):
    """
    add history to dataset
    :param cfg_params: yaml config parameters
    :param nv: NatVar object
    """
    ds = getattr(nv, f'nv')

    parts = []
    for key, value in vars(cfg_params).items():
        if key != 'script':
            part = f"--{key} {value}"
            parts.append(part)
    params = ' '.join(parts)

    script = cfg_params.script.split('/')[-1]

    if 'history' in ds.attrs:
        new_hist = f'{ds.history}; {dt.datetime.now():%FT%H:%M:%S} {script} {params}'
    else:
        new_hist = f'{dt.datetime.now():%FT%H:%M:%S} {script} {params}'

    nv.create_history(new_hist)


def ref_cc_params():
    params = {'REF': {'start': '1961-01-01', 'end': '1990-12-31',
                      'start_cy': '1966-01-01', 'end_cy': '1986-12-31',
                      'ref_str': 'REF1961-1990'},
              'CC': {'start': '2010-01-01', 'end': '2024-12-31',
                     'start_cy': '2015-01-01', 'end_cy': '2020-12-31',
                     'cc_str': 'CC2010-2024'}}

    return params


def extend_tea_opts(opts):
    """
    add strings that are often needed to opts
    Args:
        opts: CLI parameter

    Returns:

    """

    pstr = opts.parameter
    if opts.parameter != 'Tx':
        pstr = f'{opts.parameter}_'

    param_str = f'{pstr}{opts.threshold:.1f}p'
    if opts.threshold_type == 'abs':
        param_str = f'{pstr}{opts.threshold:.1f}{opts.unit}'

    opts.param_str = param_str

    return opts


def compare_to_ref(tea_result, tea_ref, relative=False):
    for vvar in tea_result.data_vars:
        if vvar in tea_ref.data_vars:
            if relative:
                diff = (tea_result[vvar] - tea_ref[vvar]) / tea_ref[vvar]
                diff = diff.where(np.isfinite(diff), 0)
                threshold = .05
            else:
                diff = tea_result[vvar] - tea_ref[vvar]
                threshold = 5e-5
            max_diff = diff.max(skipna=True).values
            if max_diff > threshold:
                print(f'Maximum difference in {vvar} is {max_diff}')
        else:
            print(f'{vvar} not found in reference file.')


def get_input_filenames(start, end, inpath, param_str, period='annual', hourly=False):
    """
    get input filenames

    :param start: start year
    :type start: int
    :param end: end year
    :type end: int
    :param inpath: input path
    :param param_str: parameter string
    :param period: period of interest. Default is 'annual'
    :type period: str
    :param hourly: if True, return hourly data filenames
    :type hourly: bool

    :return: list of filenames
    """
    # check if inpath is file
    if os.path.isfile(inpath):
        return inpath

    if hourly:
        inpath = f'{inpath}/hourly/'
        h_string = 'hourly_'
    else:
        h_string = ''

    # select only files of interest, if chosen period is 'seasonal' append one year in the
    # beginning to have the first winter fully included
    filenames = []
    if period == 'seasonal' and start != '1961':
        yrs = np.arange(start - 1, end + 1)
    else:
        yrs = np.arange(start, end + 1)
    for yr in yrs:
        year_files = sorted(glob.glob(
            f'{inpath}*{param_str}_{h_string}{yr}*.nc'))
        filenames.extend(year_files)
    return filenames


def extract_period(ds, period, start_year=None, end_year=None):
    """
    select only times of interest

    Args:
        ds: Xarray DataArray or Pandas DataFrame
        period: period of interest (annual, seasonal, ESS, WAS, JJA)
        start_year: start year (in case of seasonal: start year of first winter season (optional)
        end_year: end year (optional)

    Returns:
        ds: Data with selected time period

    """
    if period == 'seasonal':
        first_year = ds.time[0].dt.year
        if start_year is not None and start_year > first_year:
            start = f'{start_year - 1}-12-01 00:00'
            end = f'{end_year}-11-30 23:59'
        else:
            # if first year is first year of record, exclude first winter (data of Dec 1960 missing)
            start = f'{first_year}-03-01 00:00'
            end = f'{last_year}-11-30 23:59'
        ds = ds.loc[start:end]
    elif start_year is not None and end_year is not None:
        start = f'{start_year}-01-01 00:00'
        end = f'{end_year}-12-31 23:59'
        ds = ds.loc[start:end]
    if period in ['ESS', 'WAS', 'JJA']:
        months = {'ESS': np.arange(5, 10), 'WAS': np.arange(4, 11), 'JJA': np.arange(6, 9)}
        if isinstance(ds, xr.DataArray):
            season = ds['time.month'].isin(months[period])
            ds = ds.sel(time=season)
        elif isinstance(ds, pd.DataFrame):
            season = ds.index.month.isin(months[period])
            ds = ds.loc[season]
        else:
            raise ValueError('ds must be either xarray DataArray or pandas DataFrame')
    return ds


def get_gridded_data(start, end, opts, period='annual', hourly=False):
    """
    loads data for parameter and period
    :param start: start year
    :ptype start: int
    :param end: end year
    :ptype end: int
    :param opts: options
    :param period: period to load (annual, seasonal, ESS, WAS, JJA); default: annual
    :ptype period: str
    :param hourly: if True, load hourly data
    :ptype hourly: bool

    :return: dataset of given parameter
    """

    param_str = ''
    parameter = opts.parameter
    if hourly:
        # use correct parameter for hourly data
        if opts.parameter == 'Tx':
            parameter = 'T'

    if opts.dataset == 'SPARTACUS' and not opts.precip:
        param_str = f'{parameter}'
    elif opts.dataset == 'SPARTACUS' and opts.precip:
        param_str = 'RR'

    filenames = get_input_filenames(period=period, start=start, end=end, inpath=opts.data_path, param_str=param_str,
                                    hourly=hourly)

    # load relevant years
    logger.info(f'Loading data from {filenames}...')
    try:
        ds = xr.open_mfdataset(filenames, combine='by_coords')
    except ValueError as e:
        logger.warning(f'Error loading data: {e} Trying again with combine="nested"')
        ds = xr.open_mfdataset(filenames, combine='nested')

    # select variable
    if opts.dataset == 'SPARTACUS' and parameter == 'P24h_7to7':
        ds = ds.rename({'RR': parameter})
    data = ds[parameter]

    # get only values from selected period
    data = extract_period(ds=data, period=period, start_year=start, end_year=end)

    if opts.dataset == 'SPARTACUS':
        data = data.drop('lambert_conformal_conic')

    if not opts.use_dask:
        # load data into memory
        data.load()

    return data


def get_csv_data(opts):
    """
    load station data
    Args:
        opts: Config parameters as defined in CFG-PARAMS-doc.md and TEA_CFG_DEFAULT.yaml

    Returns:
        data: interpolated station data

    """

    if opts.parameter == 'Tx':
        pstr = 'Tmax'
        rename_dict = {'tmax': opts.parameter}
    else:
        pstr = 'RR'
        rename_dict = {'nied': opts.parameter}

    # read csv file of station data and set time as index of df
    filenames = f'{opts.data_path}{pstr}_{opts.station}*18770101*.csv'
    file = glob.glob(filenames)
    if len(file) == 0:
        filenames = f'{opts.data_path}{pstr}_{opts.station}*.csv'
        file = glob.glob(filenames)
    data = pd.read_csv(file[0])
    data['time'] = pd.to_datetime(data['time'])
    data = data.set_index('time')

    # remove timezone information
    data = data.tz_localize(None)

    # rename columns
    data = data.rename(columns=rename_dict)

    # interpolate missing data
    data = interpolate_gaps(opts=opts, data=data)

    # convert to xarray DataArray
    data = data.to_xarray()[opts.parameter]

    # extract only timestamps of interest
    data = extract_period(ds=data, period=opts.period, start_year=opts.start, end_year=opts.end)

    return data


def interpolate_gaps(opts, data):
    """
    interpolates data gaps with average of missing day from other years
    Args:
        opts: CLI parameter
        data: station data

    Returns:
        data: interpolated data
    """

    non_nan = data.loc[data[opts.parameter].notnull(), :]
    start_yr = non_nan.index[0]

    gaps = data[data[opts.parameter].isnull()]
    for igap in gaps.index:
        if igap < start_yr:
            continue
        # select all values from that day of year
        day_data = data[data.index.month == igap.month]
        day_data = day_data[day_data.index.day == igap.day]
        # calculate mean
        fill_val = day_data[opts.parameter].mean(skipna=True)
        # fill gap with fill value
        data.at[igap, opts.parameter] = fill_val

    return data


def area_grid(opts, masks):
    """
    creates grid where each grid cell gets assigned the size of each grid cell in
    areals (1 areal = 100 km^2)
    Args:
        opts: CLI parameter
        masks: masks

    Returns:
        agrid: area grid
    """

    if opts.dataset == 'SPARTACUS':
        # creates area grid in areals
        agrid = masks['nw_mask'] / 100

    else:
        if opts.dataset == 'ERA5':
            delta_fac = 4  # to get 0.25° resolution
        else:
            delta_fac = 10  # to get 0.1°

        lat = masks.lat.values
        r_mean = 6371
        u_mean = 2 * np.pi * r_mean

        # calculate earth radius at different latitudes
        r_lat = np.cos(np.deg2rad(lat)) * r_mean

        # calculate earth circumference at latitude
        u_lat = 2 * np.pi * r_lat

        # calculate length of 0.25°/0.1° in m for x and y dimension
        x_len = (u_lat / 360) / delta_fac
        y_len = (u_mean / 360) / delta_fac

        # calculate size of cells in areals
        x_len_da = xr.DataArray(data=x_len, coords={'lat': (['lat'], lat)})
        if opts.full_region:
            mask_template = xr.full_like(masks['nw_mask'], 1.)
        else:
            mask_template = masks['nw_mask']
        agrid = mask_template * y_len * x_len_da
        agrid = agrid / 100

    # apply GR mask
    if not opts.full_region:
        agrid = agrid.where(masks['lt1500_mask'] == 1)
        agrid = agrid * masks['mask']
    agrid = agrid.rename('area_grid')
    agrid.attrs = {'units': 'areals'}

    # calculate GR size
    gr_size = agrid.sum()
    gr_size = gr_size.rename('GR_size')
    gr_size.attrs = {'units': 'areals'}

    return agrid, gr_size


def calc_percentiles(opts, threshold_min=None, data=None):
    """
    calculate percentile of reference period for each grid point
    Args:
        opts: CLI parameter
        threshold_min: minimum data value for threshold calculation (e.g. 0.99 for precip); optional
        data: data to calculate percentiles for; if not provided, data will be loaded

    Returns:
        thresh: threshold (percentile) grid

    """

    # load data if not provided
    if data is None:
        data = get_gridded_data(start=opts.ref_period[0], end=opts.ref_period[1], opts=opts, period=opts.period)
    else:
        data = extract_period(ds=data, period=opts.period, start_year=opts.ref_period[0], end_year=opts.ref_period[1])

    if threshold_min is not None:
        data = data.where(data > threshold_min)

    # calc the chosen percentile for each grid point as threshold
    percent = data.chunk(dict(time=-1)).quantile(q=opts.threshold / 100, dim='time')

    # smooth SPARTACUS precip percentiles (for each grid point calculate the average of all grid
    # points within the given radius)
    if 'smoothing' in opts:
        radius = opts.smoothing
    else:
        radius = 0

    if radius > 0:
        percent_smooth = smooth_data(percent, radius)
        percent = percent_smooth

    percent = percent.drop_vars('quantile')

    return percent


def smooth_data(data, radius):
    y_size, x_size = data.shape
    percent_smooth_arr = np.full_like(data.values, np.nan)
    percent_tmp = np.zeros((y_size + 2 * radius, x_size + 2 * radius),
                           dtype='float32') * np.nan
    percent_tmp[radius:radius + y_size, radius:radius + x_size] = data
    rad_circ = radius + 0.5
    x_vec = np.arange(0, x_size + 2 * radius)
    y_vec = np.arange(0, y_size + 2 * radius)
    iy_new = 0
    for iy in range(radius, y_size):
        ix_new = 0
        for ix in range(radius, x_size):
            circ_mask = (x_vec[np.newaxis, :] - ix) ** 2 + (y_vec[:, np.newaxis] - iy) ** 2 \
                        < rad_circ ** 2
            percent_smooth_arr[iy_new, ix_new] = np.nanmean(percent_tmp[circ_mask])
            ix_new += 1
        iy_new += 1
    percent_smooth = xr.full_like(data, np.nan)
    percent_smooth[:, :] = percent_smooth_arr
    return percent_smooth


def create_threshold_grid(opts, data=None):
    """
    create threshold grid for the given parameter and reference period
    Args:
        opts: options as defined in CFG-PARAMS-doc.md and TEA_CFG_DEFAULT.yaml
        data: data to calculate threshold grid for; if not provided, data will be loaded

    Returns:
        thr_grid: threshold grid
    """
    if opts.precip:
        threshold_min = 0.99
    else:
        threshold_min = None
    thr_grid = calc_percentiles(opts=opts, threshold_min=threshold_min, data=data)
    thr_grid = thr_grid.rename('threshold')

    if opts.precip:
        ref_str = 'WetDays > 1 mm Ref'
    else:
        ref_str = 'Ref'
    vname = f'{opts.parameter}-p{opts.threshold}{opts.period} {ref_str}{opts.ref_period[0]}-{opts.ref_period[1]}'
    thr_grid.attrs = {'units': opts.unit, 'methods_variable_name': vname, 'percentile': f'{opts.threshold}'}
    return thr_grid<|MERGE_RESOLUTION|>--- conflicted
+++ resolved
@@ -12,11 +12,8 @@
 import pandas as pd
 
 from scripts.general_stuff.check_CFG import check_config
-<<<<<<< HEAD
 from .TEA_logger import logger
-=======
 from scripts.general_stuff.cfg_paramter import show_parameters
->>>>>>> 6613b1c7
 
 
 def load_opts(fname, config_file='../TEA_CFG.yaml'):
@@ -41,7 +38,6 @@
     # add name of script
     opts.script = f'{fname}.py'
 
-<<<<<<< HEAD
     if 'compare_to_ref' not in opts:
         opts.compare_to_ref = None
     if 'spreads' not in opts:
@@ -79,13 +75,11 @@
             opts.use_dask = False
         else:
             opts.use_dask = False
-=======
-    if not opts.no_gui:
+    if 'no_gui' in opts and not opts.no_gui:
         # show set parameter
         show_parameters(opts)
         opts = check_config(opts_dict=vars(opts), fname=fname)
         opts = argparse.Namespace(**opts)
->>>>>>> 6613b1c7
 
     # add strings that are often needed to parameters
     if fname not in ['create_region_masks']:
