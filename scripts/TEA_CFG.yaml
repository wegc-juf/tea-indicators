common_params:
  gui: &GUI
    no_gui: true
  GeoRegion: &GR
<<<<<<< HEAD
    region: EUR
=======
    region: AUT
    # use full data without land, border, and altitude masks
    full_region: false
>>>>>>> 4f9514b7
    gr_type: polygon
    sw_corner: null
    ne_corner: null
    center: null
    we_len: null
    ns_len: null
  parameter: &PARAM
    parameter: Tx
<<<<<<< HEAD
    precip: false
=======
    precip: true
>>>>>>> 4f9514b7
    threshold: 99
    threshold_type: perc
    unit: degC
    low_extreme: false
  time_params: &TIME
    start: 1961
<<<<<<< HEAD
    end: 2022
    period: WAS
=======
    end: 2024
    period: annual
    # ref period from-to (inclusive)
    ref_period: 1961-1990
    # cc period from-to (inclusive)
    cc_period: 2010-2024
>>>>>>> 4f9514b7
  dataset: &DATA
    dataset: SPARTACUS
  paths: &PATHS
    maskpath: /data/arsclisys/normal/clim-hydro/TEA-Indicators/masks/
<<<<<<< HEAD
    statpath: /home/wegnet/results/static/
#    statpath: /data/arsclisys/normal/clim-hydro/TEA-Indicators/static/
    tmppath: /home/wegnet/results/TEA_indicators_hst/tmp/
=======
    # maskpath: /home/wegnet/results/TEA_indicators/static/masks/
    statpath: /data/arsclisys/normal/clim-hydro/TEA-Indicators/static/
    # statpath: /home/wegnet/results/TEA_indicators/static/
    tmppath: /home/hst/tmp_data/TEAclean/largeGR/
>>>>>>> 4f9514b7

regrid_SPARTACUS_to_WEGNext:
  <<: *PARAM
  inpath: /data/users/hst/TEA-clean/SPARTACUS/
  orography: false
  orofile: /data/reloclim/backup/ZAMG_INCA/data/original/INCA_orog_corrected_y_dim.nc
  wegnfile: /data/users/hst/cdrDPS/wegnet/WN_L2_DD_v7_UTM_TF1_UTC_2020-08.nc
<<<<<<< HEAD
  outpath: /home/wegnet/results/TEA_indicators_hst/
=======
  outpath: /data/arsclisys/normal/clim-hydro/TEA-Indicators/SPARTACUS/
>>>>>>> 4f9514b7

create_region_masks:
  <<: *GUI
  <<: *GR
<<<<<<< HEAD
  subreg: custom
  target_sys: 4326
  target_ds: ERA5
  xy_name: lon,lat
  shpfile: /data/reloclim/backup/GEO/shapefiles/OEKS15/good/AUSTRIA.shp
  testfile: /data/arsclisys/normal/clim-hydro/TEA-Indicators/ERA5/ERA5_1961.nc
  orofile: /data/arsclisys/normal/clim-hydro/TEA-Indicators/ERA5/ERA5_orography.nc
  lsmfile: /data/users/hst/cdrDPS/ERA5/ERA5_LSM.nc
  outpath: /home/wegnet/results/TEA_indicators_hst/
=======
  subreg: false
  target_sys: 32633
  target_ds: SPARTACUS
  xy_name: x,y
  shpfile: /data/reloclim/backup/GEO/shapefiles/OEKS15/good/AUSTRIA.shp
  testfile: /data/arsclisys/normal/clim-hydro/TEA-Indicators/SPARTACUS/SPARTACUS2-DAILY_Tx_2019.nc
  orofile: /data/arsclisys/normal/clim-hydro/TEA-Indicators/SPARTACUS/SPARTACUSreg_orography.nc
  lsmfile: /data/arsclisys/normal/clim-hydro/TEA-Indicators/ERA5Land/ERA5Land_LSM.nc
  outpath: /data/arsclisys/normal/clim-hydro/TEA-Indicators/masks/
>>>>>>> 4f9514b7

create_static_files:
  <<: *GR
  <<: *TIME
  <<: *PARAM
  <<: *DATA
  <<: *PATHS
<<<<<<< HEAD
  season_length: 366
  smoothing: 0
  inpath: /data/arsclisys/normal/clim-hydro/TEA-Indicators/ERA5/
  outpath: /home/wegnet/results/TEA_indicators_hst/static/
=======
  season_length: 214
  smoothing: 7
  inpath: /data/arsclisys/normal/clim-hydro/TEA-Indicators/SPARTACUS/
  outpath: /data/arsclisys/normal/clim-hydro/TEA-Indicators/static/
>>>>>>> 4f9514b7

calc_TEA:
  <<: *GR
  <<: *PARAM
  <<: *TIME
  <<: *DATA
  <<: *PATHS
<<<<<<< HEAD
  inpath: /data/arsclisys/normal/clim-hydro/TEA-Indicators/ERA5/
  outpath: /home/wegnet/results/TEA_indicators_hst/
  recalc_daily: false
  decadal: true
  spreads: false
  decadal_only: true
  recalc_decadal: false
=======
  inpath: /data/arsclisys/normal/clim-hydro/TEA-Indicators/SPARTACUS/
  outpath: /data/users/hst/TEA-clean/TEA/paper_data/
  recalc_daily: true
  decadal: true
  spreads: false
  decadal_only: false
  recalc_decadal: true
  compare_to_ref: false
  save_old: true
>>>>>>> 4f9514b7

calc_station_TEA:
  <<: *GUI
  <<: *TIME
  <<: *PARAM
<<<<<<< HEAD
  station: Graz
  inpath: /data/arsclisys/normal/clim-hydro/TEA-Indicators/ERA5/
  outpath: /home/wegnet/results/TEA_indicators_hst/
=======
  station: Deutschlandsberg
  inpath: /data/users/hst/cdrDPS/station_data/
  outpath: /data/users/hst/TEA-clean/TEA/paper_data/
>>>>>>> 4f9514b7

natural_variability:
  <<: *GUI
  <<: *PARAM
  <<: *GR
  inpath: /data/users/hst/TEA-clean/TEA/paper_data/
  outpath: /data/users/hst/TEA-clean/TEA/paper_data/

calc_amplification_factors:
  <<: *GR
  <<: *PARAM
  <<: *TIME
  <<: *DATA
  <<: *PATHS
<<<<<<< HEAD
  supplementary: true
  inpath: /home/wegnet/results/TEA_indicators_hst/dec_indicator_variables/
  # inpath: /data/users/hst/TEA-clean/TEA/dec_indicator_variables/
  outpath: /home/wegnet/results/TEA_indicators_hst/
=======
  inpath: /data/users/hst/TEA-clean/TEA/paper_data/dec_indicator_variables/
  outpath: /data/users/hst/TEA-clean/TEA/paper_data/
>>>>>>> 4f9514b7

calc_AGR_vars:
  <<: *GR
  <<: *PARAM
  <<: *TIME
  <<: *DATA
  <<: *PATHS
<<<<<<< HEAD
  inpath: /home/wegnet/results/TEA_indicators_hst/dec_indicator_variables/
#  inpath: /data/users/hst/TEA-clean/TEA/dec_indicator_variables/
  # outpath: /data/users/hst/TEA-clean/TEA/
  outpath: /home/wegnet/results/TEA_indicators_hst/
  agr: EUR
  spreads: true
=======
  inpath: /data/users/hst/TEA-clean/TEA/paper_data/dec_indicator_variables/
  outpath: /data/users/hst/TEA-clean/TEA/paper_data/
  agr: AUT
  spreads: false
>>>>>>> 4f9514b7
<|MERGE_RESOLUTION|>--- conflicted
+++ resolved
@@ -2,13 +2,7 @@
   gui: &GUI
     no_gui: true
   GeoRegion: &GR
-<<<<<<< HEAD
     region: EUR
-=======
-    region: AUT
-    # use full data without land, border, and altitude masks
-    full_region: false
->>>>>>> 4f9514b7
     gr_type: polygon
     sw_corner: null
     ne_corner: null
@@ -17,42 +11,22 @@
     ns_len: null
   parameter: &PARAM
     parameter: Tx
-<<<<<<< HEAD
     precip: false
-=======
-    precip: true
->>>>>>> 4f9514b7
     threshold: 99
     threshold_type: perc
     unit: degC
     low_extreme: false
   time_params: &TIME
     start: 1961
-<<<<<<< HEAD
     end: 2022
     period: WAS
-=======
-    end: 2024
-    period: annual
-    # ref period from-to (inclusive)
-    ref_period: 1961-1990
-    # cc period from-to (inclusive)
-    cc_period: 2010-2024
->>>>>>> 4f9514b7
   dataset: &DATA
     dataset: SPARTACUS
   paths: &PATHS
     maskpath: /data/arsclisys/normal/clim-hydro/TEA-Indicators/masks/
-<<<<<<< HEAD
     statpath: /home/wegnet/results/static/
 #    statpath: /data/arsclisys/normal/clim-hydro/TEA-Indicators/static/
     tmppath: /home/wegnet/results/TEA_indicators_hst/tmp/
-=======
-    # maskpath: /home/wegnet/results/TEA_indicators/static/masks/
-    statpath: /data/arsclisys/normal/clim-hydro/TEA-Indicators/static/
-    # statpath: /home/wegnet/results/TEA_indicators/static/
-    tmppath: /home/hst/tmp_data/TEAclean/largeGR/
->>>>>>> 4f9514b7
 
 regrid_SPARTACUS_to_WEGNext:
   <<: *PARAM
@@ -60,16 +34,11 @@
   orography: false
   orofile: /data/reloclim/backup/ZAMG_INCA/data/original/INCA_orog_corrected_y_dim.nc
   wegnfile: /data/users/hst/cdrDPS/wegnet/WN_L2_DD_v7_UTM_TF1_UTC_2020-08.nc
-<<<<<<< HEAD
   outpath: /home/wegnet/results/TEA_indicators_hst/
-=======
-  outpath: /data/arsclisys/normal/clim-hydro/TEA-Indicators/SPARTACUS/
->>>>>>> 4f9514b7
 
 create_region_masks:
   <<: *GUI
   <<: *GR
-<<<<<<< HEAD
   subreg: custom
   target_sys: 4326
   target_ds: ERA5
@@ -79,17 +48,6 @@
   orofile: /data/arsclisys/normal/clim-hydro/TEA-Indicators/ERA5/ERA5_orography.nc
   lsmfile: /data/users/hst/cdrDPS/ERA5/ERA5_LSM.nc
   outpath: /home/wegnet/results/TEA_indicators_hst/
-=======
-  subreg: false
-  target_sys: 32633
-  target_ds: SPARTACUS
-  xy_name: x,y
-  shpfile: /data/reloclim/backup/GEO/shapefiles/OEKS15/good/AUSTRIA.shp
-  testfile: /data/arsclisys/normal/clim-hydro/TEA-Indicators/SPARTACUS/SPARTACUS2-DAILY_Tx_2019.nc
-  orofile: /data/arsclisys/normal/clim-hydro/TEA-Indicators/SPARTACUS/SPARTACUSreg_orography.nc
-  lsmfile: /data/arsclisys/normal/clim-hydro/TEA-Indicators/ERA5Land/ERA5Land_LSM.nc
-  outpath: /data/arsclisys/normal/clim-hydro/TEA-Indicators/masks/
->>>>>>> 4f9514b7
 
 create_static_files:
   <<: *GR
@@ -97,17 +55,10 @@
   <<: *PARAM
   <<: *DATA
   <<: *PATHS
-<<<<<<< HEAD
   season_length: 366
   smoothing: 0
   inpath: /data/arsclisys/normal/clim-hydro/TEA-Indicators/ERA5/
   outpath: /home/wegnet/results/TEA_indicators_hst/static/
-=======
-  season_length: 214
-  smoothing: 7
-  inpath: /data/arsclisys/normal/clim-hydro/TEA-Indicators/SPARTACUS/
-  outpath: /data/arsclisys/normal/clim-hydro/TEA-Indicators/static/
->>>>>>> 4f9514b7
 
 calc_TEA:
   <<: *GR
@@ -115,7 +66,6 @@
   <<: *TIME
   <<: *DATA
   <<: *PATHS
-<<<<<<< HEAD
   inpath: /data/arsclisys/normal/clim-hydro/TEA-Indicators/ERA5/
   outpath: /home/wegnet/results/TEA_indicators_hst/
   recalc_daily: false
@@ -123,38 +73,14 @@
   spreads: false
   decadal_only: true
   recalc_decadal: false
-=======
-  inpath: /data/arsclisys/normal/clim-hydro/TEA-Indicators/SPARTACUS/
-  outpath: /data/users/hst/TEA-clean/TEA/paper_data/
-  recalc_daily: true
-  decadal: true
-  spreads: false
-  decadal_only: false
-  recalc_decadal: true
-  compare_to_ref: false
-  save_old: true
->>>>>>> 4f9514b7
 
 calc_station_TEA:
   <<: *GUI
   <<: *TIME
   <<: *PARAM
-<<<<<<< HEAD
   station: Graz
   inpath: /data/arsclisys/normal/clim-hydro/TEA-Indicators/ERA5/
   outpath: /home/wegnet/results/TEA_indicators_hst/
-=======
-  station: Deutschlandsberg
-  inpath: /data/users/hst/cdrDPS/station_data/
-  outpath: /data/users/hst/TEA-clean/TEA/paper_data/
->>>>>>> 4f9514b7
-
-natural_variability:
-  <<: *GUI
-  <<: *PARAM
-  <<: *GR
-  inpath: /data/users/hst/TEA-clean/TEA/paper_data/
-  outpath: /data/users/hst/TEA-clean/TEA/paper_data/
 
 calc_amplification_factors:
   <<: *GR
@@ -162,15 +88,10 @@
   <<: *TIME
   <<: *DATA
   <<: *PATHS
-<<<<<<< HEAD
   supplementary: true
   inpath: /home/wegnet/results/TEA_indicators_hst/dec_indicator_variables/
   # inpath: /data/users/hst/TEA-clean/TEA/dec_indicator_variables/
   outpath: /home/wegnet/results/TEA_indicators_hst/
-=======
-  inpath: /data/users/hst/TEA-clean/TEA/paper_data/dec_indicator_variables/
-  outpath: /data/users/hst/TEA-clean/TEA/paper_data/
->>>>>>> 4f9514b7
 
 calc_AGR_vars:
   <<: *GR
@@ -178,16 +99,9 @@
   <<: *TIME
   <<: *DATA
   <<: *PATHS
-<<<<<<< HEAD
   inpath: /home/wegnet/results/TEA_indicators_hst/dec_indicator_variables/
 #  inpath: /data/users/hst/TEA-clean/TEA/dec_indicator_variables/
   # outpath: /data/users/hst/TEA-clean/TEA/
   outpath: /home/wegnet/results/TEA_indicators_hst/
   agr: EUR
-  spreads: true
-=======
-  inpath: /data/users/hst/TEA-clean/TEA/paper_data/dec_indicator_variables/
-  outpath: /data/users/hst/TEA-clean/TEA/paper_data/
-  agr: AUT
-  spreads: false
->>>>>>> 4f9514b7
+  spreads: true