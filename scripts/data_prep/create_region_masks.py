#!/usr/bin/env python
"""
create region masks for TEA indicator calculation
author: hst
"""

import os
import sys
import geopandas as gpd
import numpy as np
from pathlib import Path
from shapely.geometry import Polygon, MultiPolygon
from tqdm import trange
import xarray as xr

sys.path.append(os.path.abspath(os.path.join(os.path.dirname(__file__), '..', '..')))

from scripts.general_stuff.general_functions import create_history_from_cfg, load_opts, get_gridded_data
from scripts.calc_indices.calc_TEA import _getopts


def load_shp(opts):
    """
    load shp file for given region
    Args:
        opts: CLI parameter

    Returns:
        shp: geopandas df of shp file

    """

    # Load shp file
    shp = gpd.read_file(opts.shpfile)

    if opts.subreg:
        try:
            shp = shp[(shp.CNTR_ID == opts.subreg)]
        except AttributeError:
            try:
                shp = shp[(shp.LAND_NAME == opts.subreg)]
            except AttributeError:
                raise AttributeError('The given shape file has neither CNTR_ID nor '
                                     'LAND_NAME information.')

    # Transfer it to the wanted coordinate system
    shp = shp.to_crs(epsg=opts.target_sys)

    return shp


def create_cell_polygons(opts, xvals, yvals, offset):
    """
    create list of polygons for each cell
    Args:
        opts: CLI parameter
        xvals: x-coordinates
        yvals: y-coordinates
        offset: half of grid spacing

    Returns:
        cells: list of cell polygons

    """

    out_region = opts.region
    if opts.subreg:
        out_region = opts.subreg

    path = Path(f'{opts.maskpath}/{opts.mask_sub}/polygons/{out_region}_EPSG{opts.target_sys}_{opts.dataset}/')
    path.mkdir(parents=True, exist_ok=True)
    fname = f'{path}/{out_region}_cells_EPSG{opts.target_sys}_{opts.dataset}.shp'

    try:
        gdf = gpd.read_file(fname)
        cells = []
        for idx, row in gdf.iterrows():
            cell = {'ix': row['ix'], 'iy': row['iy'], 'geometry': row['geometry']}
            cells.append(cell)
    except:
        cells_list = []
        for ix in trange(len(yvals) - 1, desc='Creating polygons for individual cells'):
            for iy in range(len(xvals) - 1):
                cell = Polygon(
                    [(xvals[iy] - offset, yvals[ix] - offset),
                     (xvals[iy] + offset, yvals[ix] - offset),
                     (xvals[iy] + offset, yvals[ix] + offset),
                     (xvals[iy] - offset, yvals[ix] + offset),
                     (xvals[iy] - offset, yvals[ix] - offset)])
                cells_list.append((ix, iy, cell))

        gdf = gpd.GeoDataFrame(cells_list, columns=['ix', 'iy', 'geometry'])
        gdf.to_file(fname, driver='ESRI Shapefile')

        # Load gdf from file otherwise index error later
        gdf = gpd.read_file(fname)
        cells = []
        for idx, row in gdf.iterrows():
            cell = {'ix': row['ix'], 'iy': row['iy'], 'geometry': row['geometry']}
            cells.append(cell)

    return cells


def create_lt1500m_mask(opts, da_nwmask):
    """
    create mask of all cells with an altitude lower than 1500m
    Args:
        opts: CLI parameter
        da_nwmask: non weighted mask da

    Returns:
        lt1500_mask: lower than 1500m mask da

    """
    orog = xr.open_dataset(opts.orofile)
    if 'altitude' in orog.data_vars:
        orog = orog.altitude
    else:
        orog = orog.orog

    lt1500_mask = da_nwmask.copy()
    lt1500_mask = lt1500_mask.where(orog < 1500)
    lt1500_mask = lt1500_mask.rename('lt1500_mask')
    lt1500_mask.attrs = {'long_name': 'below 1500m mask',
                         'coordinate_sys': f'EPSG:{opts.target_sys}'}

    # TODO: needs adjusting if worldwide applicable
    lt1500_eur = None
    if 'ERA5' in opts.dataset:
        lt1500_eur = orog.where(orog < 1500)
        lt1500_eur = lt1500_eur.where(lt1500_eur.isnull(), 1)
        lt1500_eur = lt1500_eur.rename('lt1500_mask_EUR')
        lt1500_eur.attrs = {'long_name': 'below 1500m mask (EUR)',
                            'coordinate_sys': f'EPSG:{opts.target_sys}'}

    return lt1500_mask, lt1500_eur


def run_sea(opts):
    """
    create SEA mask (part of SAR that's within AUT)
    Args:
        opts: CLI parameter

    Returns:

    """

    try:
        aut = xr.open_dataset(f'{opts.maskpath}/{opts.mask_sub}/AUT_masks_{opts.dataset}.nc')
        sar = xr.open_dataset(f'{opts.maskpath}/{opts.mask_sub}/SAR_masks_{opts.dataset}.nc')
    except FileNotFoundError:
        raise FileNotFoundError('For SEA mask, run create_region_masks.py for AUT and SAR first.')

    mask = aut['mask'].where(sar['nw_mask'].notnull())
    mask = mask.rename('mask')
    mask.attrs = {'long_name': 'weighted mask', 'coordinate_sys': f'EPSG:{opts.target_sys}'}

    nwmask = mask.copy()
    nwmask = nwmask.where(mask.isnull(), 1)
    nwmask = nwmask.rename('nw_mask')
    nwmask.attrs = {'long_name': 'non weighted mask', 'coordinate_sys': f'EPSG:{opts.target_sys}'}

    lt1500_mask = sar['lt1500_mask'].where(aut['lt1500_mask'].notnull())
    lt1500_mask.attrs = {'long_name': 'below 1500m mask',
                         'coordinate_sys': f'EPSG:{opts.target_sys}'}

    if 'ERA5' in opts.dataset:
        lsm = aut['LSM_EUR'].copy()
        lt1500_eur = aut['lt1500_mask_EUR'].copy()
        ds = xr.merge([mask, nwmask, lt1500_mask, lsm, lt1500_eur])
    else:
        ds = xr.merge([mask, nwmask, lt1500_mask])
    ds = create_history_from_cfg(cfg_params=opts, ds=ds)

    save_output(ds, opts)


def prep_lsm(opts):
    """
    load LSM and convert coordinates
    Args:
        opts: CLI parameter

    Returns:
        lsm: land sea mask
    """
    lsm_raw = xr.open_dataset(opts.lsmfile)

    data = xr.open_dataset(opts.orofile)
    data = data.altitude

    step = 0.25
    if opts.dataset == 'ERA5Land':
        step = 0.1

    # split to eastern and western hemisphere (from 0 ... 360 to -180 .. 180)
    lsm_e = lsm_raw.sel(longitude=slice(180 + step, 360))
    lsm_w = lsm_raw.sel(longitude=slice(0, 180))
    lsm_values = np.concatenate((lsm_e.lsm.values[0, :, :], lsm_w.lsm.values[0, :, :]), axis=1)

    lsm_lon = np.arange(-180, 180, step).astype('float32')
<<<<<<< HEAD
    lsm_lat = lsm_raw.latitude.values

    lsm = xr.DataArray(data=lsm_values, dims=('lat', 'lon'), coords={
        'lon': (['lon'], lsm_lon), 'lat': (['lat'], lsm_lat)})
    
=======
    lsm = xr.DataArray(data=lsm_values, dims=('lat', 'lon'), coords={
        'lon': (['lon'], lsm_lon), 'lat': (['lat'], lsm_raw.latitude.values)})
    if opts.target_ds == 'ERA5Land':
        lsm = lsm.interp(lon=(np.arange(-1800, 1800, step * 10) / 10),
                         lat=(np.arange(-900, 900, step * 10) / 10)[::-1])

>>>>>>> 6613b1c7
    lsm = lsm.sel(lat=data.lat.values, lon=data.lon.values)

    return lsm


def run_eur(opts):
    """
    create EUR mask
    Args:
        opts: CLI parameter

    Returns:

    """
<<<<<<< HEAD
    if opts.dataset != 'ERA5':
        raise AttributeError('EUR mask can only be created for ERA5 data.')
=======
    if 'ERA5' not in opts.target_ds:
        raise AttributeError('EUR mask can only be created for ERA5(Land) data.')
>>>>>>> 6613b1c7

    # load LSM and only keep cells with more than 50% land in them
    lsm = prep_lsm(opts=opts)
    lsm = lsm.where(lsm > 0.5)

    # create weighted mask
    mask = lsm.copy()
    mask = mask.where(mask > 0)
    mask = mask.rename('mask')
    mask.attrs = {'long_name': 'weighted mask', 'coordinate_sys': f'EPSG:{opts.target_sys}'}

    # create non weighted mask
    nwmask = mask.copy()
    nwmask = nwmask.where(mask.isnull(), 1)
    nwmask = nwmask.rename('nw_mask')
    nwmask.attrs = {'long_name': 'non weighted mask', 'coordinate_sys': f'EPSG:{opts.target_sys}'}

    # load orography
    orog = xr.open_dataset(opts.orofile)
    orog = orog.altitude
    # create below 1500 m mask
    lt1500_mask = nwmask.copy()
    lt1500_mask = lt1500_mask.where(orog < 1500)
    lt1500_mask = lt1500_mask.rename('lt1500_mask')
    lt1500_mask.attrs = {'long_name': 'below 1500m mask',
                         'coordinate_sys': f'EPSG:{opts.target_sys}'}

    ds = xr.merge([mask, nwmask, lt1500_mask])
    ds = create_history_from_cfg(cfg_params=opts, ds=ds)

    save_output(ds, opts)


def find_closest(coords, corner_val, direction):
    """
    Find the closest value in sorted_list to the target with a given direction.
    direction=-1 means the closest on the left (smaller than target)
    direction=1 means the closest on the right (larger than target)
    """
    if direction == 1:
        for i in range(len(coords)):
            if coords[i] > corner_val:
                return coords[i]
    elif direction == -1:
        for i in reversed(range(len(coords))):
            if coords[i] < corner_val:
                return coords[i]
    else:
        raise ValueError('Direction must be either -1 or 1.')


def save_output(ds, opts, out_region=None):
    """
    save output to netcdf files
    Args:
        ds: dataset
        opts: options
        out_region: region acronym (default: opts.region)

    Returns:

    """
    if out_region is None:
        out_region = opts.region
    ds.to_netcdf(f'{opts.maskpath}/{opts.mask_sub}/{out_region}_masks_{opts.dataset}.nc')
    simple_mask = ds.lt1500_mask * ds.mask
    simple_mask.name = 'mask'
    simple_mask.to_netcdf(f'{opts.maskpath}/{opts.mask_sub}/{out_region}_mask_{opts.dataset}.nc')


def run_custom_gr(opts):
    # load template file
    template_file = get_gridded_data(opts.start, opts.start + 1, opts)
    xy = opts.xy_name.split(',')
    x, y = xy[0], xy[1]
    dx = template_file[x][1] - template_file[x][0]
    dy = abs(template_file[y][1] - template_file[y][0])

    # get corners from CFG file
    if opts.gr_type == 'corners':
        sw_coords = opts.sw_corner.split(',')
        ne_coords = opts.ne_corner.split(',')
        sw_coords = [float(ii) for ii in sw_coords]
        ne_coords = [float(ii) for ii in ne_coords]
    else:
        center_coords = opts.center.split(',')
        center_coords = [float(ii) for ii in center_coords]
        sw_coords = [center_coords[0] - float(opts.we_len), center_coords[1] - float(opts.ns_len)]
        ne_coords = [center_coords[0] + float(opts.we_len), center_coords[1] + float(opts.ns_len)]

    if 'ERA5' in opts.dataset:
        xn, xx = sw_coords[0], ne_coords[0]
        yn, yx = ne_coords[1], sw_coords[1]
        yidxn, yidxx = -1, 0
    else:
        xn, xx = sw_coords[0], ne_coords[0]
        yn, yx = sw_coords[1], ne_coords[1]
        yidxn, yidxx = 0, -1

    # check if corners are within grid
    if any(xv < template_file[x][0] for xv in [xn, xx]) or any(xv > template_file[x][-1] for xv in [xn, xx]):
        raise KeyError('Passed corner(s) are outside of target grid!')
    if any(yv < template_file[y][yidxn] for yv in [yn, yx]) or any(yv > template_file[y][yidxx] for yv in [yn, yx]):
        raise KeyError('Passed corner(s) are outside of target grid!')

    # create non weighted mask array
    nw_mask_arr = np.full((len(template_file[y]), len(template_file[x])), np.nan)
    da_nwmask = xr.DataArray(data=nw_mask_arr, coords={y: ([y], template_file[y].data),
                                                       x: ([x], template_file[x].data)},
                             attrs={'long_name': 'non weighted mask',
                                    'coordinate_sys': f'EPSG:{opts.target_sys}'},
                             name='nw_mask')

    # check if corners are identical with grid points on target grid
    xvals_check = all(xv in template_file[x] for xv in [xn, xx])
    yvals_check = all(yv in template_file[y] for yv in [yn, yx])

    # set values in non-weighted mask within GR to 1 and create weighted mask
    if xvals_check and yvals_check:
        da_nwmask.loc[yn:yx, xn:xx] = 1
        da_mask = da_nwmask.copy()
        da_mask = da_mask.rename('mask')
        da_mask.attrs['long_name'] = 'non weighted mask'
    else:
        # Find the closest x and y for the corners and calculate fractions of cell area
        if 'ERA5' in opts.dataset:
            closest_sw_y = find_closest(template_file[y][::-1], yn, direction=1)
            closest_ne_y = find_closest(template_file[y][::-1], yx, direction=-1)
            s_frac = (closest_sw_y - yn) / dy
            n_frac = (yx - closest_ne_y) / dy
        else:
            closest_sw_y = find_closest(template_file[y], yn, direction=-1)
            closest_ne_y = find_closest(template_file[y], yx, direction=1)
            s_frac = (yn - closest_sw_y) / dy
            n_frac = (closest_ne_y - yx) / dy
        closest_sw_x = find_closest(template_file[x], xn, direction=-1)
        closest_ne_x = find_closest(template_file[x], xx, direction=1)
        w_frac = (xn - closest_sw_x) / dx
        e_frac = (closest_ne_x - xx) / dx

        # set values in non-weighted mask within GR to 1
        da_nwmask.loc[closest_sw_y:closest_ne_y, closest_sw_x:closest_ne_x] = 1

        # create weighted mask
        da_mask = da_nwmask.copy()
        da_mask = da_mask.rename('mask')
        da_mask.attrs['long_name'] = 'non weighted mask'

        # apply fractions to mask to get weighted mask
        da_mask.loc[:, closest_sw_x] = da_mask.loc[:, closest_sw_x] * w_frac
        da_mask.loc[closest_sw_y, :] = da_mask.loc[closest_sw_y, :] * s_frac
        da_mask.loc[:, closest_ne_x] = da_mask.loc[:, closest_ne_x] * e_frac
        da_mask.loc[closest_ne_y, :] = da_mask.loc[closest_ne_y, :] * n_frac

    lt1500_mask, lt1500_eur = create_lt1500m_mask(opts=opts, da_nwmask=da_nwmask)

    if 'ERA5' in opts.dataset:
        lsm = prep_lsm(opts=opts)
        lsm = lsm.where(lsm > 0.5)
        lsm = lsm.rename('LSM_EUR')
        lsm.attrs = {'long_name': 'land sea mask (EUR)',
                     'coordinate_sys': f'EPSG:{opts.target_sys}'}
        ds = xr.merge([da_mask, da_nwmask, lt1500_mask, lsm, lt1500_eur])
    else:
        ds = xr.merge([da_mask, da_nwmask, lt1500_mask])
    ds = create_history_from_cfg(cfg_params=opts, ds=ds)

    out_region = f'SW_{xn}_{yn}-NE_{xx}_{yx}'
    save_output(ds, opts, out_region)


def match_dimension_dtypes(src, dest):
    for dim in dest.dims:
        if dim not in src.dims:
            continue
        if dest[dim].dtype != src[dim].dtype:
            dest[dim] = np.round(dest[dim].astype(src[dim].dtype), decimals=5)


def run():
    cmd_opts = _getopts()
    
    # load CFG parameter
    opts = load_opts(fname=__file__, config_file=cmd_opts.config_file)

    if opts.gr_type != 'polygon':
        run_custom_gr(opts=opts)
    elif opts.region == 'SEA':
        run_sea(opts=opts)
    elif opts.region in ['EUR', 'AFR']:
        run_eur(opts=opts)
    else:
        # Load template file
        template_file = get_gridded_data(opts.start, opts.start + 1, opts)
        xy = opts.xy_name.split(',')
        x, y = xy[0], xy[1]

        # Load shp file and transform it to desired coordinate system
        shp = load_shp(opts=opts)

        # Define the cell grid
        xvals, yvals = template_file[x], template_file[y]

        # Get grid spacing
        # Coordinates of ERA5(Land) have some precision trouble
        if opts.dataset in ['ERA5', 'ERA5Land']:
            dx = set(abs(np.round(xvals[1:].values - xvals[:-1].values, 2)))
            dy = set(abs(np.round(yvals[1:].values - yvals[:-1].values, 2)))
        else:
            dx = set(abs(xvals[1:].values - xvals[:-1].values))
            dy = set(abs(yvals[1:].values - yvals[:-1].values))
        if len(dx) > 1 or len(dy) > 1 or dx != dy:
            raise ValueError('The given test file does not have a regular grid. '
                             'Provide a file with a regular grid.')
        dx, dy = list(dx)[0], list(dy)[0]
        offset = dx / 2

        # Initialize mask array
        mask = np.zeros(shape=(len(yvals), len(xvals)), dtype='float32')

        # The following part is very sensible to the shape file that is used.
        # Lots of trial and error here...
        geom = shp.geometry.iloc[0]
        if not opts.subreg:
            if isinstance(geom, MultiPolygon):
                poly = geom.geoms[1]
            else:
                poly = geom
        else:
            poly = geom

        cells = create_cell_polygons(opts=opts, xvals=xvals, yvals=yvals, offset=offset)

        # Check intersections and calculate mask values
        total_cells = len(cells)
        for i in trange(total_cells, desc='Calculating fractions for cells'):
            icell = cells[i]
            ix, iy, cell = icell['ix'], icell['iy'], icell['geometry']
            intersection = poly.intersection(cell)
            if not intersection.is_empty:
                mask[ix, iy] += intersection.area / cell.area

        # Set cells outside of region to nan
        mask[np.where(mask == 0)] = np.nan

        # Create non-weighted mask
        nw_mask = mask.copy()
        nw_mask[np.where(mask > 0)] = 1

        # Convert to da
        da_mask = xr.DataArray(data=mask, coords={y: ([y], yvals.data), x: ([x], xvals.data)},
                               attrs={'long_name': 'weighted mask',
                                      'coordinate_sys': f'EPSG:{opts.target_sys}'},
                               name='mask')
        da_nwmask = xr.DataArray(data=nw_mask, coords={y: ([y], yvals.data), x: ([x], xvals.data)},
                                 attrs={'long_name': 'non weighted mask',
                                        'coordinate_sys': f'EPSG:{opts.target_sys}'},
                                 name='nw_mask')

        # Create below 1500m mask
        lt1500_mask, lt1500_eur = create_lt1500m_mask(opts=opts, da_nwmask=da_nwmask)

        # add EUR LSM if ERA5(Land) data is used
        if 'ERA5' in opts.dataset:
            lsm = prep_lsm(opts=opts)
            if lsm.lon.dtype != da_mask.lon.dtype or lsm.lat.dtype != da_mask.lat.dtype:
                print('Warning: LSM File has different coordinate dtype than mask file. Matching dtypes...')
                match_dimension_dtypes(da_mask, lsm)
            lsm = lsm.where(lsm > 0.5)
            lsm = lsm.rename('LSM_EUR')
            lsm.attrs = {'long_name': 'land sea mask (EUR)',
                         'coordinate_sys': f'EPSG:{opts.target_sys}'}
            ds = xr.merge([da_mask, da_nwmask, lt1500_mask, lsm, lt1500_eur])
        else:
            ds = xr.merge([da_mask, da_nwmask, lt1500_mask])
        ds = create_history_from_cfg(cfg_params=opts, ds=ds)

        out_region = opts.region
        if opts.subreg:
            out_region = opts.subreg
        
        save_output(ds, opts, out_region)


if __name__ == '__main__':
    run()<|MERGE_RESOLUTION|>--- conflicted
+++ resolved
@@ -201,20 +201,15 @@
     lsm_values = np.concatenate((lsm_e.lsm.values[0, :, :], lsm_w.lsm.values[0, :, :]), axis=1)
 
     lsm_lon = np.arange(-180, 180, step).astype('float32')
-<<<<<<< HEAD
     lsm_lat = lsm_raw.latitude.values
 
     lsm = xr.DataArray(data=lsm_values, dims=('lat', 'lon'), coords={
         'lon': (['lon'], lsm_lon), 'lat': (['lat'], lsm_lat)})
     
-=======
-    lsm = xr.DataArray(data=lsm_values, dims=('lat', 'lon'), coords={
-        'lon': (['lon'], lsm_lon), 'lat': (['lat'], lsm_raw.latitude.values)})
-    if opts.target_ds == 'ERA5Land':
+    if opts.dataset == 'ERA5Land':
         lsm = lsm.interp(lon=(np.arange(-1800, 1800, step * 10) / 10),
                          lat=(np.arange(-900, 900, step * 10) / 10)[::-1])
 
->>>>>>> 6613b1c7
     lsm = lsm.sel(lat=data.lat.values, lon=data.lon.values)
 
     return lsm
@@ -229,13 +224,8 @@
     Returns:
 
     """
-<<<<<<< HEAD
-    if opts.dataset != 'ERA5':
-        raise AttributeError('EUR mask can only be created for ERA5 data.')
-=======
-    if 'ERA5' not in opts.target_ds:
+    if 'ERA5' not in opts.dataset:
         raise AttributeError('EUR mask can only be created for ERA5(Land) data.')
->>>>>>> 6613b1c7
 
     # load LSM and only keep cells with more than 50% land in them
     lsm = prep_lsm(opts=opts)
