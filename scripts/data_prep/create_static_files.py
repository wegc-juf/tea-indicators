#!/usr/bin/env python3
# -*- coding: utf-8 -*-
"""
@author: hst
"""

import glob
import numpy as np
import os
import sys
import warnings
import xarray as xr

sys.path.append(os.path.abspath(os.path.join(os.path.dirname(__file__), '..', '..')))
from scripts.general_stuff.general_functions import create_history_from_cfg, load_opts

def area_grid(opts, masks):
    """
    creates grid where each grid cell gets assigned the size of each grid cell in
    areals (1 areal = 100 km^2)
    Args:
        opts: CLI parameter
        masks: masks

    Returns:
        agrid: area grid
    """

    if opts.dataset == 'SPARTACUS':
        # creates area grid in areals
        agrid = masks['nw_mask'] / 100

    else:
        if opts.dataset == 'ERA5':
            delta_fac = 4  # to get 0.25° resolution
        else:
            delta_fac = 10  # to get 0.1°

        lat = masks.lat.values
        r_mean = 6371
        u_mean = 2 * np.pi * r_mean

        # calculate earth radius at different latitudes
        r_lat = np.cos(np.deg2rad(lat)) * r_mean

        # calculate earth circumference at latitude
        u_lat = 2 * np.pi * r_lat

        # calculate length of 0.25°/0.1° in m for x and y dimension
        x_len = (u_lat / 360) / delta_fac
        y_len = (u_mean / 360) / delta_fac

        # calculate size of cells in areals
        x_len_da = xr.DataArray(data=x_len, coords={'lat': (['lat'], lat)})
        if opts.full_region:
            mask_template = xr.full_like(masks['nw_mask'], 1.)
        else:
            mask_template = masks['nw_mask']
        agrid = mask_template * y_len * x_len_da
        agrid = agrid / 100

    # apply GR mask
    if not opts.full_region:
        agrid = agrid.where(masks['lt1500_mask'] == 1)
        agrid = agrid * masks['mask']
    agrid = agrid.rename('area_grid')
    agrid.attrs = {'units': 'areals'}

    # calculate GR size
    gr_size = agrid.sum()
    gr_size = gr_size.rename('GR_size')
    gr_size.attrs = {'units': 'areals'}

    return agrid, gr_size


def load_ref_data(opts, masks, ds_params, gr_size):
    """
    load and prepare data for percentile calculation
    Args:
        opts: CLI parameter
        masks: GR masks
        ds_params: dict woth dataset dependent dimension names
        gr_size: size of GR in areals

    Returns:
        data: data of reference period
    """

    dys = np.arange(0, opts.season_length)

    xn, yn = ds_params[opts.dataset]['xname'], ds_params[opts.dataset]['yname']

    ref_period = np.arange(1961, 1991)
    data_ref = xr.DataArray(data=np.zeros((len(ref_period), len(dys),
                                           len(masks[yn]), len(masks[xn])),
                                          dtype='float32') * np.nan,
                            coords={'year': (['year'], ref_period),
                                    'dys': (['dys'], dys),
                                    yn: ([yn], masks[yn].values),
                                    xn: ([xn], masks[xn].values)})

    param_str = ''
    if opts.dataset == 'SPARTACUS' and opts.precip:
        param_str = 'RR'
    elif opts.dataset == 'SPARTACUS' and not opts.precip:
        param_str = opts.parameter

    idx = 0
    for yr in ref_period:
        files = sorted(glob.glob(f'{opts.inpath}*{param_str}*{yr}.nc'))
        if len(files) > 1:
            raise FileNotFoundError(f'There are multiple files for {yr} in the given input '
                                    f'directory. Please check and rerun.')
        file = files[0]
        data_yr = xr.open_dataset(file)
        if opts.dataset == 'SPARTACUS' and opts.parameter == 'P24h_7to7':
            data_yr = data_yr.rename({'RR': opts.parameter})
        data_param = data_yr[opts.parameter]

        # in case of European wide data, set all cells outside of region to nan (ERA5 data are not
        # smoothed --> we don't need data outside the GR and can apply mask here to reduce
        # memory usage)
        # For larger GRs, also store some margins because of special treatment of GRs > 100 areals.
        if 'ERA5' in opts.dataset and gr_size <= 100:
            data_param = data_param.where(masks['lt1500_mask'] == 1)
        elif 'ERA5' in opts.dataset and gr_size > 100:
            valid_cells = masks['lt1500_mask'].where(masks['lt1500_mask'] > 0, drop=True)
            min_lat, max_lat = valid_cells.lat.min().values - 2, valid_cells.lat.max().values + 2
            min_lon, max_lon = valid_cells.lon.min().values - 2, valid_cells.lon.max().values + 2
            data_param = data_param.sel(lat=slice(max_lat, min_lat), lon=slice(min_lon, max_lon))
            # adjust size of DataArray accordingly
            if len(data_param.lon) != len(data_ref.lon) or len(data_param.lat) != len(data_ref.lon):
                data_ref = xr.DataArray(data=np.zeros((len(ref_period), len(dys),
                                                       len(data_param[yn]), len(data_param[xn])),
                                                      dtype='float32') * np.nan,
                                        coords={'year': (['year'], ref_period),
                                                'dys': (['dys'], dys),
                                                yn: ([yn], data_param[yn].values),
                                                xn: ([xn], data_param[xn].values)})

        # only select WAS and wet days for precip
        if opts.precip:
            data_param = data_param.sel(time=slice(f'{yr}-04-01', f'{yr}-10-31'))
            data_param = data_param.where(data_param > 0.99)
            data = data_param.values
        else:
            # check length of year and add 29th of February if necessary
            if len(data_param.time) != 366:
                t29th = np.zeros((1, len(data_param[yn]), len(data_param[xn]))) * np.nan
                data = np.append(data_param.sel(
                    time=slice(f'{yr}-01-01', f'{yr}-02-28')).values, t29th, axis=0)
                data = np.append(data, data_param.sel(
                    time=slice(f'{yr}-03-01', f'{yr}-12-31')).values, axis=0)
            else:
                data = data_param.values

        # combine years to 4D dataset
        data_ref[idx, :, :, :] = data

        idx += 1

    return data_ref


def calc_percentiles(opts, masks, gr_size):
    """
    caluclate percentile of reference period for each grid point
    Args:
        opts: CLI parameter
        masks: GR masks
        gr_size: size of GR in areals

    Returns:
        thresh: threshold (percentile) grid

    """

    params = {'SPARTACUS': {'xname': 'x', 'yname': 'y'},
              'ERA5': {'xname': 'lon', 'yname': 'lat'},
              'ERA5Land': {'xname': 'lon', 'yname': 'lat'}}

    data = load_ref_data(opts=opts, masks=masks, ds_params=params, gr_size=gr_size)

    # calc the chosen percentile for each grid point as threshold
    # (TMax-p99ANN AllDOYs Ref1961-1990 & P24H-p95WAS WetDOYs > 1 mm Ref1961-1990).
    percent = data.quantile(q=opts.threshold / 100, dim=('year', 'dys'))

    # smooth SPARTACUS precip percentiles (for each grid point calculate the average of all grid
    # points within the given radius)
    radius = opts.smoothing

    if radius == 0:
        percent_smooth = percent.copy()
    else:
        percent_smooth_arr = np.full_like(percent.values, np.nan)
        y_size = len(data[params[opts.dataset]['yname']])
        x_size = len(data[params[opts.dataset]['xname']])
        percent_tmp = np.zeros((y_size + 2 * radius, x_size + 2 * radius),
                               dtype='float32') * np.nan
        percent_tmp[radius:radius + y_size, radius:radius + x_size] = percent

        rad_circ = radius + 0.5
        x_vec = np.arange(0, x_size + 2 * radius)
        y_vec = np.arange(0, y_size + 2 * radius)
        iy_new = 0
        for iy in range(radius, y_size):
            ix_new = 0
            for ix in range(radius, x_size):
                circ_mask = (x_vec[np.newaxis, :] - ix) ** 2 + (y_vec[:, np.newaxis] - iy) ** 2 \
                            < rad_circ ** 2
                percent_smooth_arr[iy_new, ix_new] = np.nanmean(percent_tmp[circ_mask])
                ix_new += 1
            iy_new += 1

        percent_smooth = xr.full_like(percent, np.nan)
        percent_smooth[:, :] = percent_smooth_arr

    vname = f'{opts.parameter}-p{opts.threshold}ANN Ref1961-1990'
    if opts.precip:
        vname = f'{opts.parameter}-p{opts.threshold}WAS WetDOYs > 1 mm Ref1961-1990'

    percent_smooth = percent_smooth.drop('quantile')

    # apply GR mask
<<<<<<< HEAD
    if not opts.full_region:
        if 'ERA' in opts.dataset and opts.region != 'EUR' and gr_size > 100:
            percent_smooth = percent_smooth.where(masks['lt1500_mask_EUR'] == 1)
        else:
            percent_smooth = percent_smooth.where(masks['lt1500_mask'] == 1)
            percent_smooth = percent_smooth.where(masks['mask'] > 0)
=======
    if 'ERA' in opts.dataset and opts.region != 'EUR' and gr_size > 100:
        percent_smooth = percent_smooth.where(masks['lt1500_mask_EUR'] == 1)
    else:
        percent_smooth = percent_smooth.where(masks['lt1500_mask'] == 1)
        percent_smooth = percent_smooth.where(masks['mask'] > 0)
>>>>>>> 8176d00d
    percent_smooth = percent_smooth.rename('threshold')
    percent_smooth.attrs = {'units': opts.unit, 'methods_variable_name': vname,
                            'percentile': f'{opts.threshold}p'}

    return percent_smooth


def run():
    warnings.filterwarnings(action='ignore', message='All-NaN slice encountered')
    warnings.filterwarnings(action='ignore', message='Mean of empty slice')

    # load CFG parameter
    opts = load_opts(fname=__file__)

    # load GR masks
    masks = xr.open_dataset(f'{opts.maskpath}{opts.region}_masks_{opts.dataset}.nc')

    # create area grid
    area, gr_size = area_grid(opts=opts, masks=masks)

    # calculate thresholds
    if opts.threshold_type == 'abs':
        thr_grid = xr.full_like(masks['nw_mask'], opts.threshold)
        thr_grid = thr_grid.where(masks['lt1500_mask'] == 1)
        if 'ERA' in opts.dataset and gr_size > 100:
            thr_grid = thr_grid
        else:
            thr_grid = thr_grid * masks['mask']
        thr_grid = thr_grid.rename('threshold')
        thr_grid.attrs = {'units': opts.unit, 'abs_threshold': f'{opts.threshold}{opts.unit}'}
    else:
        thr_grid = calc_percentiles(opts=opts, masks=masks, gr_size=gr_size)

    # combine to single dataset
    ds_out = xr.merge([area, gr_size, thr_grid], join='left')
    del ds_out.attrs['units']
    ds_out = create_history_from_cfg(cfg_params=opts, ds=ds_out)

    # add additional attributes
    ds_out.attrs['region'] = opts.region
    ds_out.attrs['dataset'] = opts.dataset
    ds_out.attrs['coordinate_sys'] = masks.attrs['coordinate_sys']

    # save output
    if opts.full_region:
        outname = f'{opts.outpath}static_{opts.param_str}_{opts.region}_{opts.dataset}_full.nc'
    else:
        outname = f'{opts.outpath}static_{opts.param_str}_{opts.region}_{opts.dataset}.nc'

    ds_out.to_netcdf(outname)


if __name__ == '__main__':
    run()<|MERGE_RESOLUTION|>--- conflicted
+++ resolved
@@ -223,20 +223,12 @@
     percent_smooth = percent_smooth.drop('quantile')
 
     # apply GR mask
-<<<<<<< HEAD
     if not opts.full_region:
         if 'ERA' in opts.dataset and opts.region != 'EUR' and gr_size > 100:
             percent_smooth = percent_smooth.where(masks['lt1500_mask_EUR'] == 1)
         else:
             percent_smooth = percent_smooth.where(masks['lt1500_mask'] == 1)
             percent_smooth = percent_smooth.where(masks['mask'] > 0)
-=======
-    if 'ERA' in opts.dataset and opts.region != 'EUR' and gr_size > 100:
-        percent_smooth = percent_smooth.where(masks['lt1500_mask_EUR'] == 1)
-    else:
-        percent_smooth = percent_smooth.where(masks['lt1500_mask'] == 1)
-        percent_smooth = percent_smooth.where(masks['mask'] > 0)
->>>>>>> 8176d00d
     percent_smooth = percent_smooth.rename('threshold')
     percent_smooth.attrs = {'units': opts.unit, 'methods_variable_name': vname,
                             'percentile': f'{opts.threshold}p'}
