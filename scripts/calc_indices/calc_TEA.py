#!/usr/bin/env python3
# -*- coding: utf-8 -*-
"""
@author: hst
"""

import gc
import glob
import numpy as np
import os
from pathlib import Path
import sys
import warnings
import xarray as xr

sys.path.append(os.path.abspath(os.path.join(os.path.dirname(__file__), '..', '..')))
<<<<<<< HEAD
from scripts.general_stuff.general_functions import (create_tea_history, extend_tea_opts,
                                                     load_opts, compare_to_ref)
=======
from scripts.general_stuff.general_functions import create_history_from_cfg, load_opts
>>>>>>> 8176d00d
from scripts.general_stuff.var_attrs import get_attrs
from scripts.general_stuff.TEA_logger import logger
from scripts.calc_indices.calc_daily_basis_vars import calc_daily_basis_vars
from scripts.calc_indices.calc_decadal_indicators import calc_decadal_indicators, calc_amplification_factors
import scripts.calc_indices.calc_TEA_largeGR as largeGR
from scripts.calc_indices.TEA import TEAIndicators

DS_PARAMS = {'SPARTACUS': {'xname': 'x', 'yname': 'y'},
             'ERA5': {'xname': 'lon', 'yname': 'lat'},
             'ERA5Land': {'xname': 'lon', 'yname': 'lat'}}


<<<<<<< HEAD
def getopts():
    """
    get arguments
    :return: command line parameters
    """

    def dir_path(path):
        if os.path.isdir(path):
            return path
        else:
            raise argparse.ArgumentTypeError(f'{path} is not a valid path.')

    def float_1pcd(value):
        if not re.match(r'^\d+(\.\d)?$', value):
            raise argparse.ArgumentTypeError('Threshold value must have at most one digit after '
                                             'the decimal point.')
        return float(value)

    parser = argparse.ArgumentParser()

    parser.add_argument('--start',
                        default=1961,
                        type=int,
                        help='Start of the interval to be processed [default: 1961].')

    parser.add_argument('--end',
                        default=pd.to_datetime('today').year,
                        type=int,
                        help='End of the interval to be processed [default: current year].')

    parser.add_argument('--period',
                        dest='period',
                        default='WAS',
                        type=str,
                        choices=['monthly', 'seasonal', 'annual', 'WAS', 'ESS', 'JJA', 'EWS'],
                        help='Climatic time period (CTP) of interest. '
                             'Options: monthly, seasonal, WAS, ESS, EWS, JJA, and  annual [default].')

    parser.add_argument('--region',
                        default='AUT',
                        type=str,
                        help='GeoRegion. Options: EUR, AUT (default), SAR, SEA, FBR, '
                             'Austrian state, or ISO2 code of a european country.')

    parser.add_argument('--parameter',
                        default='Tx',
                        type=str,
                        help='Parameter for which the TEA indices should be calculated'
                             '[default: Tx].')

    parser.add_argument('--unit',
                        default='degC',
                        type=str,
                        help='Physical unit of chosen parameter.')

    parser.add_argument('--precip',
                        action='store_true',
                        help='Set if chosen parameter is a precipitation parameter.')

    parser.add_argument('--threshold',
                        default=99,
                        type=float_1pcd,
                        help='Threshold in degrees Celsius, mm, or as percentile [default: 99].')

    parser.add_argument('--threshold-type',
                        dest='threshold_type',
                        type=str,
                        choices=['perc', 'abs'],
                        default='perc',
                        help='Pass "perc" (default) if percentiles should be used as thresholds or '
                             '"abs" for absolute thresholds.')

    parser.add_argument('--low-extreme',
                        dest='low_extreme',
                        default=False,
                        action='store_true',
                        help='Set if values should be lower than threshold to classify as extreme, '
                             'e.g. for cold extremes.')

    parser.add_argument('--inpath',
                        default='/data/arsclisys/normal/clim-hydro/TEA-Indicators/',
                        type=dir_path,
                        help='Path of folder where data is located.')

    parser.add_argument('--outpath',
                        default='/data/users/hst/TEA-clean/TEA/',
                        help='Path of folder where output data should be saved.')

    parser.add_argument('--statpath',
                        type=dir_path,
                        default='/data/arsclisys/normal/clim-hydro/TEA-Indicators/static/',
                        help='Path of folder where static file is located.')

    parser.add_argument('--maskpath',
                        type=dir_path,
                        default='/data/arsclisys/normal/clim-hydro/TEA-Indicators/masks/',
                        help='Path of folder where mask file is located.')

    parser.add_argument('--tmppath',
                        type=dir_path,
                        default='/home/hst/tmp_data/TEAclean/largeGR/',
                        help='Path of folder where tmp files should be stored. '
                             'Only relevant if large GR (> 100 areals) are processed with '
                             'ERA5(-Land) data.')

    parser.add_argument('--dataset',
                        dest='dataset',
                        default='SPARTACUS',
                        type=str,
                        choices=['SPARTACUS', 'ERA5', 'ERA5Land'],
                        help='Input dataset. Options: SPARTACUS (default), ERA5, ERA5Land.')

    parser.add_argument('--decadal',
                        dest='decadal',
                        default=False,
                        action='store_true',
                        help='Set if decadal TEA indicators should also be calculated. '
                             'Only possible if end - start >= 10.')

    parser.add_argument('--spreads',
                        dest='spreads',
                        default=False,
                        action='store_true',
                        help='Set if spread estimators of decadal TEA indicators should also '
                             'be calculated. Default: False.')

    parser.add_argument('--decadal-only',
                        dest='decadal_only',
                        default=False,
                        action='store_true',
                        help='Set if ONLY decadal TEA indicators should be calculated. '
                             'Only possible if CTP vars already calculated.')
    
    parser.add_argument('--recalc-daily',
                        dest='recalc_daily',
                        default=False,
                        action='store_true',
                        help='Set if daily basis variables should be recalculated. Default: False - read from file.')
    
    parser.add_argument('--recalc-decadal',
                        dest='recalc_decadal',
                        default=False,
                        action='store_true',
                        help='Set if decadal data should be recalculated. Default: False - read from file.')
    
    parser.add_argument('--compare-to-ref',
                        dest='compare_to_ref',
                        default=False,
                        action='store_true',
                        help='Set if results should be compared to reference file. Default: False.')
    
    parser.add_argument('--save-old',
                        dest='save_old',
                        default=False,
                        action='store_true',
                        help='Set if old output files should be saved. Default: False.')

    myopts = parser.parse_args()
    
    # add dataset to inpath
    myopts.inpath = f'{myopts.inpath}/{myopts.dataset}/'

    return myopts


=======
>>>>>>> 8176d00d
def get_data(opts):
    """
    loads data
    :param opts: input parameter
    :return: dataset of daily maximum temperature or precipitation
    """

    param_str = ''
    if opts.dataset == 'SPARTACUS' and not opts.precip:
        param_str = f'{opts.parameter}'
    elif opts.dataset == 'SPARTACUS' and opts.precip:
        param_str = 'RR'

    # select only files of interest, if chosen period is 'seasonal' append one year in the
    # beginning to have the first winter fully included
    filenames = []
    if opts.period == 'seasonal' and opts.start != '1961':
        yrs = np.arange(opts.start - 1, opts.end + 1)
    else:
        yrs = np.arange(opts.start, opts.end + 1)
    for iyrs in yrs:
        year_files = sorted(glob.glob(
            f'{opts.inpath}*{param_str}_{iyrs}*.nc'))
        filenames.extend(year_files)

    # load relevant years
    try:
        ds = xr.open_mfdataset(filenames, combine='by_coords')
    except ValueError:
        ds = xr.open_dataset(filenames[0])

    # select only times of interest
    if opts.period == 'seasonal' and opts.start != '1961':
        start = f'{opts.start - 1}-12-01'
        end = f'{opts.end}-11-30'
        ds = ds.sel(time=slice(start, end))
    elif opts.period == 'seasonal' and opts.start == '1961':
        # if first year is first year of record, exclude first winter (data of Dec 1960 missing)
        start = f'{opts.start - 1}-03-01'
        end = f'{opts.end}-11-30'
        ds = ds.sel(time=slice(start, end))

    if opts.period in ['ESS', 'WAS', 'JJA']:
        months = {'ESS': np.arange(5, 10), 'WAS': np.arange(4, 11), 'JJA': np.arange(6, 9)}
        season = ds['time'].dt.month.isin(months[opts.period])
        ds = ds.sel(time=season)

    # select variable
    if opts.dataset == 'SPARTACUS' and opts.parameter == 'P24h_7to7':
        ds = ds.rename({'RR': opts.parameter})
    data = ds[opts.parameter]

    if opts.dataset == 'SPARTACUS':
        data = data.drop('lambert_conformal_conic')

    return data


def load_static_files(opts, large_gr=False):
    """
    load GR masks and static file
    Args:
        opts: CLI parameter
        large_gr: set for large GR (> 100 areals)

    Returns:
        masks: GR masks (ds)
        static: ds with threshold, area_grid, etc.

    """

    if opts.full_region:
        full_str = '_full'
    else:
        full_str = ''
    masks = xr.open_dataset(f'{opts.maskpath}{opts.region}_masks_{opts.dataset}.nc')

    if 'LSM_EUR' in masks.data_vars:
        valid_cells = masks['lt1500_mask_EUR'].where(masks['LSM_EUR'].notnull())
        valid_cells = valid_cells.rename('valid_cells')
        masks['valid_cells'] = valid_cells
    elif opts.region == 'EUR':
        valid_cells = masks['lt1500_mask'].copy()
        valid_cells = valid_cells.rename('valid_cells')
        masks['valid_cells'] = valid_cells

    if large_gr:
        region = 'EUR'
    else:
        region = opts.region
    static = xr.open_dataset(
        f'{opts.statpath}static_{opts.param_str}_{region}_{opts.dataset}{full_str}.nc')

    return masks, static


def compare_to_ctp_ref(tea, ctp_filename_ref):
    """
    compare results to reference file
    TODO: move this to test routine
    Args:
        tea: TEA object
        ctp_filename_ref: reference file
    """
<<<<<<< HEAD
    
    if os.path.exists(ctp_filename_ref):
        logger.info(f'Comparing results to reference file {ctp_filename_ref}')
        tea_ref = TEAIndicators()
        tea_ref.load_CTP_results(ctp_filename_ref)
        tea_result = tea.CTP_results
        with warnings.catch_warnings():
            warnings.filterwarnings("ignore", message="invalid value encountered in multiply")
            compare_to_ref(tea_result, tea_ref.CTP_results)
    else:
        logger.warning(f'Reference file {ctp_filename_ref} not found.')
    
    
def save_ctp_output(opts, tea):
    """
    save CTP results to netcdf file
    Args:
        opts: CLI parameters
        tea: TEA object
    """
    create_tea_history(cli_params=sys.argv, tea=tea, result_type='CTP')
=======
    # combine to output dataset
    ds_out = xr.merge([ef, ed, em, ea])
    ds_out_suppl = xr.merge([svars, em_suppl])

    # set all values to 0 if EF is 0
    for vvar in ds_out.data_vars:
        if 'GR' in vvar:
            ds_out[vvar] = ds_out[vvar].where(ef.EF_GR != 0, 0)
        else:
            ds_out[vvar] = ds_out[vvar].where(ef.EF != 0, 0)
    for vvar in ds_out_suppl.data_vars:
        if 'GR' in vvar:
            ds_out_suppl[vvar] = ds_out_suppl[vvar].where(ef.EF_GR != 0, 0)
        else:
            ds_out_suppl[vvar] = ds_out_suppl[vvar].where(ef.EF != 0, 0)

    ctp_attrs = get_attrs(opts=opts, vname='ctp')

    ds_out['ctp'] = ds_out['ctp'].assign_attrs(ctp_attrs)
    ds_out_suppl['ctp'] = ds_out_suppl['ctp'].assign_attrs(ctp_attrs)

    mask = masks['lt1500_mask'] * masks['mask']
    # apply masks to grid data again (sum etc. result in 0 outside of region)
    for vvar in ds_out.data_vars:
        if 'GR' not in vvar:
            ds_out[vvar] = ds_out[vvar].where(mask == 1)
    for vvar in ds_out_suppl.data_vars:
        if 'GR' not in vvar:
            ds_out_suppl[vvar] = ds_out_suppl[vvar].where(mask == 1)

    ds_out = create_history_from_cfg(cfg_params=opts, ds=ds_out)
    ds_out_suppl = create_history_from_cfg(cfg_params=opts, ds=ds_out_suppl)
>>>>>>> 8176d00d

    path = Path(f'{opts.outpath}/ctp_indicator_variables/supplementary/')
    path.mkdir(parents=True, exist_ok=True)
    
    outpath = (f'{opts.outpath}/ctp_indicator_variables/'
                   f'CTP_{opts.param_str}_{opts.region}_{opts.period}_{opts.dataset}'
                   f'_{opts.start}to{opts.end}.nc')
    
    path_ref = outpath.replace('.nc', '_ref.nc')
    
    logger.info(f'Saving CTP indicators to {outpath}')
    tea.save_CTP_results(outpath)
    
    if opts.compare_to_ref:
        compare_to_ctp_ref(tea, path_ref)


def calc_ctp_indicators(opts):
    """
    calculate the TEA indicators for the annual climatic time period
    Args:
        opts: CLI parameter

    Returns:

    """

    # check if GR size is larger than 100 areals and switch to calc_TEA_largeGR if so
    masks, static = load_static_files(opts=opts)
    if 'ERA' in opts.dataset and static['GR_size'] > 100:
        # use European masks
        masks, static = load_static_files(opts=opts, large_gr=True)
        data = get_data(opts=opts)
        tea_agr = largeGR.calc_tea_large_gr(opts=opts, data=data, masks=masks, static=static)
        return tea_agr

    # computation of daily basis variables (Methods chapter 3)
    if opts.recalc_daily:
        data = get_data(opts=opts)
        
        # load GR masks and static file
        logger.info('Daily basis variables will be recalculated. Period set to annual.')
        old_period = opts.period
        opts.period = 'annual'
        
        # create mask array
        mask = masks['lt1500_mask'] * masks['mask']
        
        tea = calc_daily_basis_vars(opts=opts, static=static, data=data, mask=mask)
        opts.period = old_period
    else:
        tea = TEAIndicators()
        
        dbv_filename = (f'{opts.outpath}/daily_basis_variables/DBV_{opts.param_str}_{opts.region}_annual'
                            f'_{opts.dataset}_{opts.start}to{opts.end}.nc')

        logger.info(f'Loading daily basis variables from {dbv_filename}; if you want to recalculate them, '
                    'set --recalc-daily.')
        tea.load_daily_results(dbv_filename)

    # apply criterion that DTEA_GR > DTEA_min and all GR variables use same dates,
    # dtea_min is given in areals (1 areal = 100 km2)
    dtea_min = 1
    tea.update_min_area(dtea_min)
    
    # calculate annual climatic time period indicators
    logger.info('Calculating annual CTP indicators')
    with warnings.catch_warnings():
        warnings.filterwarnings("ignore", message="invalid value encountered in multiply")
        tea.calc_annual_CTP_indicators(opts.period, drop_daily_results=True)

    # save output
    save_ctp_output(opts=opts, tea=tea)
    return tea


def run():
    warnings.filterwarnings(action='ignore', message='All-NaN slice encountered')
    warnings.filterwarnings(action='ignore', message='divide by zero encountered in divide')
    warnings.filterwarnings(action='ignore', message='invalid value encountered in divide')
    
    tea = TEAIndicators()

<<<<<<< HEAD
    # load CLI parameter
    if len(sys.argv) > 1:
        # get command line parameters
        opts = getopts()
    else:
        # get parameters from yaml config
        opts = load_opts(script_name=sys.argv[0].split('/')[-1].split('.py')[0])

    # add necessary strings to opts
    opts = extend_tea_opts(opts)
=======
    # load CFG parameter
    opts = load_opts(fname=__file__)
>>>>>>> 8176d00d

    # check length of input time span
    start = opts.start
    end = opts.end

    if not opts.decadal_only:
        # calculate annual climatic time period indicators
        if end - start > 10 - 1:
            starts = np.arange(start, end, 10)
            ends = np.append(np.arange(start + 10 - 1, end, 10), end)
            for pstart, pend in zip(starts, ends):
                opts.start = pstart
                opts.end = pend
                logger.info(f'Calculating TEA indicators for years {opts.start}-{opts.end}.')
                tea = calc_ctp_indicators(opts=opts)
                gc.collect()
        else:
            tea = calc_ctp_indicators(opts=opts)

    if opts.decadal or opts.decadal_only or opts.recalc_decadal:
        opts.start, opts.end = start, end
        
        # calculate decadal-mean ctp indicator variables
        calc_decadal_indicators(opts=opts, tea=tea)
        
        # calculate amplification factors
        calc_amplification_factors(opts, tea)


if __name__ == '__main__':
    run()<|MERGE_RESOLUTION|>--- conflicted
+++ resolved
@@ -4,22 +4,21 @@
 @author: hst
 """
 
+import argparse
 import gc
 import glob
 import numpy as np
 import os
+import pandas as pd
 from pathlib import Path
+import re
 import sys
 import warnings
 import xarray as xr
+import yaml
 
 sys.path.append(os.path.abspath(os.path.join(os.path.dirname(__file__), '..', '..')))
-<<<<<<< HEAD
-from scripts.general_stuff.general_functions import (create_tea_history, extend_tea_opts,
-                                                     load_opts, compare_to_ref)
-=======
-from scripts.general_stuff.general_functions import create_history_from_cfg, load_opts
->>>>>>> 8176d00d
+from scripts.general_stuff.general_functions import create_history_from_cfg, load_opts, compare_to_ref
 from scripts.general_stuff.var_attrs import get_attrs
 from scripts.general_stuff.TEA_logger import logger
 from scripts.calc_indices.calc_daily_basis_vars import calc_daily_basis_vars
@@ -32,174 +31,6 @@
              'ERA5Land': {'xname': 'lon', 'yname': 'lat'}}
 
 
-<<<<<<< HEAD
-def getopts():
-    """
-    get arguments
-    :return: command line parameters
-    """
-
-    def dir_path(path):
-        if os.path.isdir(path):
-            return path
-        else:
-            raise argparse.ArgumentTypeError(f'{path} is not a valid path.')
-
-    def float_1pcd(value):
-        if not re.match(r'^\d+(\.\d)?$', value):
-            raise argparse.ArgumentTypeError('Threshold value must have at most one digit after '
-                                             'the decimal point.')
-        return float(value)
-
-    parser = argparse.ArgumentParser()
-
-    parser.add_argument('--start',
-                        default=1961,
-                        type=int,
-                        help='Start of the interval to be processed [default: 1961].')
-
-    parser.add_argument('--end',
-                        default=pd.to_datetime('today').year,
-                        type=int,
-                        help='End of the interval to be processed [default: current year].')
-
-    parser.add_argument('--period',
-                        dest='period',
-                        default='WAS',
-                        type=str,
-                        choices=['monthly', 'seasonal', 'annual', 'WAS', 'ESS', 'JJA', 'EWS'],
-                        help='Climatic time period (CTP) of interest. '
-                             'Options: monthly, seasonal, WAS, ESS, EWS, JJA, and  annual [default].')
-
-    parser.add_argument('--region',
-                        default='AUT',
-                        type=str,
-                        help='GeoRegion. Options: EUR, AUT (default), SAR, SEA, FBR, '
-                             'Austrian state, or ISO2 code of a european country.')
-
-    parser.add_argument('--parameter',
-                        default='Tx',
-                        type=str,
-                        help='Parameter for which the TEA indices should be calculated'
-                             '[default: Tx].')
-
-    parser.add_argument('--unit',
-                        default='degC',
-                        type=str,
-                        help='Physical unit of chosen parameter.')
-
-    parser.add_argument('--precip',
-                        action='store_true',
-                        help='Set if chosen parameter is a precipitation parameter.')
-
-    parser.add_argument('--threshold',
-                        default=99,
-                        type=float_1pcd,
-                        help='Threshold in degrees Celsius, mm, or as percentile [default: 99].')
-
-    parser.add_argument('--threshold-type',
-                        dest='threshold_type',
-                        type=str,
-                        choices=['perc', 'abs'],
-                        default='perc',
-                        help='Pass "perc" (default) if percentiles should be used as thresholds or '
-                             '"abs" for absolute thresholds.')
-
-    parser.add_argument('--low-extreme',
-                        dest='low_extreme',
-                        default=False,
-                        action='store_true',
-                        help='Set if values should be lower than threshold to classify as extreme, '
-                             'e.g. for cold extremes.')
-
-    parser.add_argument('--inpath',
-                        default='/data/arsclisys/normal/clim-hydro/TEA-Indicators/',
-                        type=dir_path,
-                        help='Path of folder where data is located.')
-
-    parser.add_argument('--outpath',
-                        default='/data/users/hst/TEA-clean/TEA/',
-                        help='Path of folder where output data should be saved.')
-
-    parser.add_argument('--statpath',
-                        type=dir_path,
-                        default='/data/arsclisys/normal/clim-hydro/TEA-Indicators/static/',
-                        help='Path of folder where static file is located.')
-
-    parser.add_argument('--maskpath',
-                        type=dir_path,
-                        default='/data/arsclisys/normal/clim-hydro/TEA-Indicators/masks/',
-                        help='Path of folder where mask file is located.')
-
-    parser.add_argument('--tmppath',
-                        type=dir_path,
-                        default='/home/hst/tmp_data/TEAclean/largeGR/',
-                        help='Path of folder where tmp files should be stored. '
-                             'Only relevant if large GR (> 100 areals) are processed with '
-                             'ERA5(-Land) data.')
-
-    parser.add_argument('--dataset',
-                        dest='dataset',
-                        default='SPARTACUS',
-                        type=str,
-                        choices=['SPARTACUS', 'ERA5', 'ERA5Land'],
-                        help='Input dataset. Options: SPARTACUS (default), ERA5, ERA5Land.')
-
-    parser.add_argument('--decadal',
-                        dest='decadal',
-                        default=False,
-                        action='store_true',
-                        help='Set if decadal TEA indicators should also be calculated. '
-                             'Only possible if end - start >= 10.')
-
-    parser.add_argument('--spreads',
-                        dest='spreads',
-                        default=False,
-                        action='store_true',
-                        help='Set if spread estimators of decadal TEA indicators should also '
-                             'be calculated. Default: False.')
-
-    parser.add_argument('--decadal-only',
-                        dest='decadal_only',
-                        default=False,
-                        action='store_true',
-                        help='Set if ONLY decadal TEA indicators should be calculated. '
-                             'Only possible if CTP vars already calculated.')
-    
-    parser.add_argument('--recalc-daily',
-                        dest='recalc_daily',
-                        default=False,
-                        action='store_true',
-                        help='Set if daily basis variables should be recalculated. Default: False - read from file.')
-    
-    parser.add_argument('--recalc-decadal',
-                        dest='recalc_decadal',
-                        default=False,
-                        action='store_true',
-                        help='Set if decadal data should be recalculated. Default: False - read from file.')
-    
-    parser.add_argument('--compare-to-ref',
-                        dest='compare_to_ref',
-                        default=False,
-                        action='store_true',
-                        help='Set if results should be compared to reference file. Default: False.')
-    
-    parser.add_argument('--save-old',
-                        dest='save_old',
-                        default=False,
-                        action='store_true',
-                        help='Set if old output files should be saved. Default: False.')
-
-    myopts = parser.parse_args()
-    
-    # add dataset to inpath
-    myopts.inpath = f'{myopts.inpath}/{myopts.dataset}/'
-
-    return myopts
-
-
-=======
->>>>>>> 8176d00d
 def get_data(opts):
     """
     loads data
@@ -304,7 +135,6 @@
         tea: TEA object
         ctp_filename_ref: reference file
     """
-<<<<<<< HEAD
     
     if os.path.exists(ctp_filename_ref):
         logger.info(f'Comparing results to reference file {ctp_filename_ref}')
@@ -326,40 +156,6 @@
         tea: TEA object
     """
     create_tea_history(cli_params=sys.argv, tea=tea, result_type='CTP')
-=======
-    # combine to output dataset
-    ds_out = xr.merge([ef, ed, em, ea])
-    ds_out_suppl = xr.merge([svars, em_suppl])
-
-    # set all values to 0 if EF is 0
-    for vvar in ds_out.data_vars:
-        if 'GR' in vvar:
-            ds_out[vvar] = ds_out[vvar].where(ef.EF_GR != 0, 0)
-        else:
-            ds_out[vvar] = ds_out[vvar].where(ef.EF != 0, 0)
-    for vvar in ds_out_suppl.data_vars:
-        if 'GR' in vvar:
-            ds_out_suppl[vvar] = ds_out_suppl[vvar].where(ef.EF_GR != 0, 0)
-        else:
-            ds_out_suppl[vvar] = ds_out_suppl[vvar].where(ef.EF != 0, 0)
-
-    ctp_attrs = get_attrs(opts=opts, vname='ctp')
-
-    ds_out['ctp'] = ds_out['ctp'].assign_attrs(ctp_attrs)
-    ds_out_suppl['ctp'] = ds_out_suppl['ctp'].assign_attrs(ctp_attrs)
-
-    mask = masks['lt1500_mask'] * masks['mask']
-    # apply masks to grid data again (sum etc. result in 0 outside of region)
-    for vvar in ds_out.data_vars:
-        if 'GR' not in vvar:
-            ds_out[vvar] = ds_out[vvar].where(mask == 1)
-    for vvar in ds_out_suppl.data_vars:
-        if 'GR' not in vvar:
-            ds_out_suppl[vvar] = ds_out_suppl[vvar].where(mask == 1)
-
-    ds_out = create_history_from_cfg(cfg_params=opts, ds=ds_out)
-    ds_out_suppl = create_history_from_cfg(cfg_params=opts, ds=ds_out_suppl)
->>>>>>> 8176d00d
 
     path = Path(f'{opts.outpath}/ctp_indicator_variables/supplementary/')
     path.mkdir(parents=True, exist_ok=True)
@@ -442,22 +238,9 @@
     warnings.filterwarnings(action='ignore', message='invalid value encountered in divide')
     
     tea = TEAIndicators()
-
-<<<<<<< HEAD
-    # load CLI parameter
-    if len(sys.argv) > 1:
-        # get command line parameters
-        opts = getopts()
-    else:
-        # get parameters from yaml config
-        opts = load_opts(script_name=sys.argv[0].split('/')[-1].split('.py')[0])
-
-    # add necessary strings to opts
-    opts = extend_tea_opts(opts)
-=======
+    
     # load CFG parameter
     opts = load_opts(fname=__file__)
->>>>>>> 8176d00d
 
     # check length of input time span
     start = opts.start
