import glob
import math
import numpy as np
import os
from pathlib import Path
import sys
import warnings
import xarray as xr

warnings.filterwarnings(action='ignore', message='All-NaN slice encountered')
warnings.filterwarnings(action='ignore', message='divide by zero encountered in divide')

sys.path.append(os.path.abspath(os.path.join(os.path.dirname(__file__), '..', '..')))
<<<<<<< HEAD
from scripts.general_stuff.general_functions import create_history, compare_to_ref, create_tea_history
=======
from scripts.general_stuff.general_functions import create_history_from_cfg
>>>>>>> 8176d00d
from scripts.general_stuff.var_attrs import get_attrs
from scripts.general_stuff.TEA_logger import logger
from scripts.calc_indices.calc_daily_basis_vars import calc_daily_basis_vars
from scripts.calc_indices.general_TEA_stuff import assign_ctp_coords
from scripts.calc_indices.TEA_AGR import TEAAgr

import time


def regrid_data_experimental(data):
    import xarray as xr
    import numpy as np
    from rasterio.enums import Resampling
    import matplotlib.pyplot as plt
    
    data = data.isel(time=0)
    data = data.rio.write_crs('EPSG:4326')
    data = data.rio.set_spatial_dims('lon', 'lat')
    dst = data.rio.reproject('EPSG:3857',
                             # shape=(250, 250),
                             resampling=Resampling.bilinear,
                             nodata=np.nan)
    merc = data.rio.reproject('ESRI:53004',
                              resampling=Resampling.bilinear,
                              nodata=np.nan)
    sinu = data.rio.reproject('ESRI:54008',
                              resampling=Resampling.bilinear,
                              nodata=np.nan)
    pass


<<<<<<< HEAD
def calc_tea_large_gr(opts, data, masks, static):
    logger.info(f'Switching to calc_TEA_largeGR because GR > 100 areals.')
    
    if opts.precip:
        cell_size_lat = 1
=======
def select_cell(opts, lat, lon, data, static, masks):
    """
    select data of current subcell and weight edges
    Args:
        opts: CLI parameter
        lat: current lat
        lon: current lon
        data: EUR data
        static: static ds
        masks: mask ds

    Returns:
        cell_data: data of cell
        land_frac: fraction covered by land below 1500m
        cell_static: static of cell

    """

    if not opts.precip:
        lat_off = 1
        lon_off = 1 / np.cos(np.deg2rad(lat))
    else:
        lat_off = 0.5
        lon_off = (1 / np.cos(np.deg2rad(lat))) * 0.5

    fac = 0.25
    if opts.dataset == 'ERA5Land':
        fac = 0.1

    lon_min = math.floor((lon - lon_off) * 4) / 4
    lon_max = math.ceil((lon + lon_off) * 4) / 4

    # select data for cell
    cell_data = data.sel(lat=slice(lat + lat_off, lat - lat_off),
                         lon=slice(lon_min, lon_max))
    cell_lsm = masks['valid_cells'].sel(lat=slice(lat + lat_off, lat - lat_off),
                                        lon=slice(lon_min, lon_max))

    # calc fraction by which most left column is smaller in area than orig grid
    orig_col = fac * (fac * len(cell_data.lat))
    col_width_w = fac - ((lon - lon_off) - cell_data.lon[0])
    small_col_w = col_width_w * (fac * len(cell_data.lat))
    frac_w = small_col_w / orig_col

    # calc fraction by which most right column is smaller in area than orig grid
    col_width_e = fac - (cell_data.lon[-1] - (lon + lon_off))
    small_col_e = col_width_e * (fac * len(cell_data.lat))
    frac_e = small_col_e / orig_col

    frac_da = xr.DataArray(data=np.ones((len(cell_lsm.lat), len(cell_lsm.lon))),
                           coords={'lat': (['lat'], cell_lsm.lat.values),
                                   'lon': (['lon'], cell_lsm.lon.values)},
                           dims={'lat': (['lon'], cell_lsm.lat.values),
                                 'lon': (['lon'], cell_lsm.lon.values)})

    frac_da[:, 0] = frac_da[:, 0] * frac_w.values
    frac_da[:, -1] = frac_da[:, -1] * frac_e.values

    # apply weights to LSM
    cell_lsm = cell_lsm * frac_da

    # calculate fraction covered by valid cells (land below 1500 m)
    land_frac = cell_lsm.sum() / np.size(cell_lsm)

    # select static data for cell
    cell_static = static.sel(lat=slice(lat + lat_off, lat - lat_off),
                             lon=slice(lon_min, lon_max))
    if len(cell_static.lat) == 0:
        cell_static = static.sel(lat=slice(lat - lat_off, lat + lat_off),
                                 lon=slice(lon_min, lon_max))

    for vvar in ['area_grid', 'threshold']:
        cell_static[vvar] = cell_static[vvar] * frac_da

    cell_static['GR_size'] = cell_static['area_grid'].sum().values

    # apply weights to cell_data
    cell_data = cell_data * frac_da

    return cell_data, land_frac, cell_static


def dbv_to_new_grid_new(dbv):
    """
    average variables to new grid
    Args:
        dbv: daily basis variables

    Returns:

    """

    # GR vars of 0.5° sub-cells are used as new grid values
    # --> drop grid values on native 0.25° grid
    dvars = [vvar for vvar in dbv.data_vars if 'GR' not in vvar]
    dbv = dbv.drop_vars(dvars)

    # rename vars (remove 'GR' from var name and attrs)
    rename_dict = {}
    for vvar in dbv.data_vars:
        new_name = vvar.split('_GR')[0]
        rename_dict[vvar] = new_name
        dbv[vvar].attrs['long_name'] = dbv[vvar].attrs['long_name'].split(' (GR)')[0]
    dbv = dbv.rename(rename_dict)

    return dbv


def dbv_to_new_grid(opts, dbv, cell, dbv_ds):
    """
    average variables to new grid
    Args:
        opts: CLI parameters
        dbv: daily basis variables
        cell: lat and lon of current cell
        dbv_ds: DBV ds for output

    Returns:

    """

    # GR vars of 0.5° sub-cells are used as new grid values
    # --> drop grid values on native 0.25° grid
    dvars = [vvar for vvar in dbv.data_vars if 'GR' not in vvar]
    dbv = dbv.drop_vars(dvars)

    # rename vars (remove 'GR' from var name and attrs)
    rename_dict = {}
    for vvar in dbv.data_vars:
        new_name = vvar.split('_GR')[0]
        rename_dict[vvar] = new_name
        dbv[vvar].attrs['long_name'] = dbv[vvar].attrs['long_name'].split(' (GR)')[0]
    dbv = dbv.rename(rename_dict)

    # assign lat and lon coords to data (to combine back to grid later on)
    if dbv_ds is None:
        dbv_ds = dbv.copy()
        dbv_ds = dbv_ds.assign_coords({'lat': (['lat'], [cell[0]]), 'lon': (['lon'], [cell[1]])})
        for vvar in dbv_ds.data_vars:
            dbv_ds[vvar] = dbv_ds[vvar].expand_dims({'lat': 1, 'lon': 1})
    else:
        tmp_ds = dbv.copy()
        tmp_ds = tmp_ds.assign_coords({'lat': (['lat'], [cell[0]]), 'lon': (['lon'], [cell[1]])})
        dbv_ds = xr.concat([dbv_ds, tmp_ds], dim='lon')

    # drop time (no idea where this is coming from in the first place...)
    dbv_ds = dbv_ds.drop_vars('time')

    dbv_ds = create_history_from_cfg(cfg_params=opts, ds=dbv_ds)

    # save tmp files
    # remove previous file
    os.system(f'rm {opts.tmppath}/daily_basis_variables/'
              f'DBV_lat{cell[0]}_lon{cell[1]}_{opts.param_str}_{opts.region}_{opts.period}'
              f'_{opts.dataset}_{opts.start}to{opts.end}.nc')

    path = Path(f'{opts.tmppath}daily_basis_variables/')
    path.mkdir(parents=True, exist_ok=True)
    dbv_ds.to_netcdf(f'{opts.tmppath}/daily_basis_variables/'
                     f'DBV_lat{cell[0]}_lon{cell[1]}_{opts.param_str}_{opts.region}_{opts.period}'
                     f'_{opts.dataset}_{opts.start}to{opts.end}.nc')

    return dbv_ds


def ctp_to_new_grid(opts, ef, ed, em, ea, svars, em_suppl, cell, ds, ds_suppl):
    """
    average variables to new grid
    Args:
        opts: CLI parameters
        ef: event frequency ds
        ed: event duration ds
        em: event magnitude ds
        ea: event area ds
        svars: supplementary variables dataset
        em_suppl: supplementary event magnitude ds
        cell: lat and lon of current cell
        ds: output ds
        ds_suppl: output supplementary ds

    Returns:

    """

    # combine to output dataset
    ds_out = xr.merge([ef, ed, em, ea])
    ds_out_suppl = xr.merge([svars, em_suppl])

    # set all vars to 0 if EF is 0
    for vvar in ds_out.data_vars:
        if 'GR' in vvar:
            ds_out[vvar] = ds_out[vvar].where(ef.EF_GR != 0, 0)
        else:
            ds_out[vvar] = ds_out[vvar].where(ef.EF != 0, 0)
    for vvar in ds_out_suppl.data_vars:
        if 'GR' in vvar:
            ds_out_suppl[vvar] = ds_out_suppl[vvar].where(ef.EF_GR != 0, 0)
        else:
            ds_out_suppl[vvar] = ds_out_suppl[vvar].where(ef.EF != 0, 0)

    ds_out['ctp'] = ds_out['ctp'].assign_attrs(get_attrs(opts=opts, vname='ctp'))
    ds_out_suppl['ctp'] = ds_out_suppl['ctp'].assign_attrs(get_attrs(opts=opts, vname='ctp'))

    # GR vars of 0.5° sub-cells are used as new grid values
    # --> drop grid values on native 0.25° grid
    dvars = [vvar for vvar in ds_out.data_vars if 'GR' not in vvar]
    dvars_suppl = [vvar for vvar in ds_out_suppl.data_vars if 'GR' not in vvar]
    ds_out = ds_out.drop_vars(dvars)
    ds_out_suppl = ds_out_suppl.drop_vars(dvars_suppl)

    # rename vars (remove 'GR' from var name and attrs)
    rename_dict = {}
    for vvar in ds_out.data_vars:
        new_name = vvar.split('_GR')[0]
        rename_dict[vvar] = new_name
        ds_out[vvar].attrs['long_name'] = ds_out[vvar].attrs['long_name'].split(' (GR)')[0]
    ds_out = ds_out.rename(rename_dict)

    rename_dict_suppl = {}
    for vvar in ds_out_suppl.data_vars:
        new_name = vvar.split('_GR')[0]
        rename_dict_suppl[vvar] = new_name
        ds_out_suppl[vvar].attrs['long_name'] = ds_out_suppl[vvar].attrs['long_name'].split(
            ' (GR)')[0]
    ds_out_suppl = ds_out_suppl.rename(rename_dict_suppl)

    # assign lat and lon coords to data (to combine back to grid later on)
    if ds is None:
        ds = ds_out.copy()
        ds = ds.assign_coords({'lat': (['lat'], [cell[0]]), 'lon': (['lon'], [cell[1]])})
        for vvar in ds.data_vars:
            ds[vvar] = ds[vvar].expand_dims({'lat': 1, 'lon': 1})
>>>>>>> 8176d00d
    else:
        cell_size_lat = 2
    
    # preselect region to reduce computation time (incl. some margins to avoid boundary effects)
    if opts.full_region:
        land_frac_min = 0
        min_lat = masks.lat.min().values
        max_lat = masks.lat.max().values
    else:
<<<<<<< HEAD
        land_frac_min = 0.5
        min_lat = data.lat[np.where(masks['lt1500_mask'] > 0)[0][-1]].values - cell_size_lat
        if min_lat < static.area_grid.lat.min().values:
            min_lat = float(static.area_grid.lat.min().values)
        max_lat = data.lat[np.where(masks['lt1500_mask'] > 0)[0][0]].values + cell_size_lat
        if max_lat > static.area_grid.lat.max().values:
            max_lat = float(static.area_grid.lat.max().values)
        if min_lat < 35 - cell_size_lat:
            min_lat = 35 - cell_size_lat
=======
        tmp_ds_suppl = ds_out_suppl.copy()
        tmp_ds_suppl = tmp_ds_suppl.assign_coords({'lat': (['lat'], [cell[0]]), 'lon': (['lon'],
                                                                                        [cell[1]])})
        ds_suppl = xr.concat([ds_suppl, tmp_ds_suppl], dim='lon')

    # drop time (no idea where this is coming from in the first place...)
    ds = ds.drop_vars('time')
    ds_suppl = ds_suppl.drop_vars('time')

    ds = create_history_from_cfg(cfg_params=opts, ds=ds)
    ds_suppl = create_history_from_cfg(cfg_params=opts, ds=ds_suppl)

    return ds, ds_suppl


def calc_tea_lat(opts, data, static, masks, lat):
    logger.info(f'Processing lat {lat}')

>>>>>>> 8176d00d
    if opts.dataset == 'ERA5' and opts.region == 'EUR':
        lons = np.arange(-12, 40.5, 0.5)
    else:
        lons = np.arange(9, 18, 0.5)
<<<<<<< HEAD
    min_lon = lons[0] - cell_size_lat
    max_lon = lons[-1] + cell_size_lat
    proc_data = data.sel(lat=slice(max_lat, min_lat), lon=slice(min_lon, max_lon))
    # regrid_data(proc_data)
    land_sea_mask = masks['valid_cells'].sel(lat=slice(max_lat, min_lat), lon=slice(min_lon, max_lon))
    full_mask = masks['lt1500_mask'].sel(lat=slice(max_lat, min_lat), lon=slice(min_lon, max_lon))
    proc_static = static.sel(lat=slice(max_lat, min_lat), lon=slice(min_lon, max_lon))
    
    # load agr mask
=======

    ds = None
    ds_suppl = None
    dbv_ds = None

    # step through all longitudes
    for ilon, lon in enumerate(lons):
        logger.info(f'Processing lat {lat}, lon {lon}')
        # this comment is necessary to suppress an unnecessary PyCharm warning for lon
        # noinspection PyTypeChecker
        cell_data, land_frac, cell_static = select_cell(opts=opts, lat=lat, lon=lon, data=data,
                                                        static=static, masks=masks)

        # skip cells with less than 50% land in it
        if land_frac.values <= 0.5 or land_frac.isnull():
            continue

        calc_daily_basis_vars(opts=opts, static=cell_static, data=cell_data, large_gr=True,
                              cell=[lat, lon])

        dbv = xr.open_dataset(
            f'{opts.tmppath}daily_basis_variables/'
            f'DBV_lat{lat}_lon{lon}_{opts.param_str}_{opts.region}_{opts.period}_{opts.dataset}'
            f'_{opts.start}to{opts.end}.nc')

        # apply criterion that DTEA_GR > DTEA_min and all GR variables use same dates,
        # dtea_min is given in areals (1 areal = 100 km2)
        dtea_min = 1
        for vvar in dbv.data_vars:
            if vvar == 'DTEEC_GR':
                # Amin criterion sometimes splits up events --> run DTEEC_GR detection again
                dbv[vvar] = calculate_event_count(opts=opts, dtec=dbv['DTEC_GR'], da_out=True,
                                                  cstr=f'_lat{lat}_lon{lon}')
            elif 'GR' in vvar:
                dbv[vvar] = dbv[vvar].where(dbv['DTEA_GR'] > dtea_min)

        # get dates for climatic time periods (CTP) and assign coords to dbv
        dbv, dbv_per = assign_ctp_coords(opts, data=dbv)

        # calculate EF and corresponding supplementary variables
        ef = calc_event_frequency(pdata=dbv_per)
        svars = calc_supplementary_event_vars(data=dbv)

        # calculate ED
        ed = calc_event_duration(pdata=dbv_per, ef=ef)

        # calculate EM
        em, em_suppl = calc_exceedance_magnitude(opts=opts, pdata=dbv_per, ed=ed)

        # calculate EA
        ea = calc_exceedance_area_tex_sev(opts=opts, data=dbv, ed=ed, em=em)

        # calc dbv on new grid and save tmp files
        dbv_ds = dbv_to_new_grid(opts=opts, dbv=dbv, cell=[lat, lon], dbv_ds=dbv_ds)

        # calc variables on new grid and save tmp files
        ds, ds_suppl = ctp_to_new_grid(opts=opts, ef=ef, ed=ed, em=em, ea=ea, svars=svars,
                                       em_suppl=em_suppl, cell=[lat, lon],
                                       ds=ds, ds_suppl=ds_suppl)

    # save output files
    if dbv_ds is not None:
        dbv_ds = dbv_ds.drop_vars(['ctp', 'doy'])
        dbv_ds.to_netcdf(f'{opts.tmppath}daily_basis_variables/'
                         f'DBV_lat{lat}_{opts.param_str}_{opts.region}_{opts.period}'
                         f'_{opts.dataset}_{opts.start}to{opts.end}.nc')
        ds.to_netcdf(f'{opts.tmppath}ctp_indicator_variables/'
                     f'CTP_lat{lat}_{opts.param_str}_{opts.region}_{opts.period}'
                     f'_{opts.dataset}_{opts.start}to{opts.end}.nc')
        ds_suppl.to_netcdf(f'{opts.tmppath}ctp_indicator_variables/supplementary/'
                           f'CTPsuppl_lat{lat}_{opts.param_str}_{opts.region}'
                           f'_{opts.period}_{opts.dataset}_{opts.start}to{opts.end}.nc')

        # remove individual dbv cell files
        cell_files_dbv = sorted(glob.glob(f'{opts.tmppath}daily_basis_variables/'
                                          f'DBV_lat{lat}_lon*_{opts.param_str}_{opts.region}'
                                          f'_{opts.period}_{opts.dataset}'
                                          f'_{opts.start}to{opts.end}.nc'))

        for ifile, file in enumerate(cell_files_dbv):
            os.system(f'rm {cell_files_dbv[ifile]}')

        ds.close()
        ds_suppl.close()
        dbv_ds.close()


def filter_filenames(filenames, lat_range):
    filtered_filenames = []
    for file in filenames:
        file_lat = float(file.split('lat')[1][:4])
        if lat_range[0] <= file_lat <= lat_range[1]:
            filtered_filenames.append(file)

    return filtered_filenames


def combine_to_eur(opts, lat_lims, mask):
    """
    combines files of latitudes to one EUR file
    Args:
        opts: CLI parameter
        lat_lims: min and max latitude of the region
        mask: GR mask on output grid

    Returns:

    """
    # Filter file names
    bv_files = sorted(glob.glob(f'{opts.tmppath}daily_basis_variables/'
                                f'DBV_lat*_{opts.param_str}_{opts.region}_{opts.period}'
                                f'_{opts.dataset}_{opts.start}to{opts.end}.nc'))
    bv_files = filter_filenames(bv_files, lat_range=lat_lims)

    ctp_files = sorted(glob.glob(f'{opts.tmppath}ctp_indicator_variables/'
                                 f'CTP_lat*_{opts.param_str}_{opts.region}_{opts.period}'
                                 f'_{opts.dataset}_{opts.start}to{opts.end}.nc'))
    ctp_files = filter_filenames(ctp_files, lat_range=lat_lims)

    ctp_suppl_files = sorted(glob.glob(f'{opts.tmppath}ctp_indicator_variables/supplementary/'
                                       f'CTPsuppl_lat*_{opts.param_str}_{opts.region}_{opts.period}'
                                       f'_{opts.dataset}_{opts.start}to{opts.end}.nc'))
    ctp_suppl_files = filter_filenames(ctp_suppl_files, lat_range=lat_lims)

    files = {'DBV': bv_files, 'CTP': ctp_files, 'CTPsuppl': ctp_suppl_files}

    outpaths = {'DBV': f'{opts.outpath}daily_basis_variables/'
                       f'DBV_{opts.param_str}_{opts.region}_{opts.period}_{opts.dataset}'
                       f'_{opts.start}to{opts.end}.nc',
                'CTP': f'{opts.outpath}ctp_indicator_variables/'
                       f'CTP_{opts.param_str}_{opts.region}_{opts.period}_{opts.dataset}'
                       f'_{opts.start}to{opts.end}.nc',
                'CTPsuppl': f'{opts.outpath}ctp_indicator_variables/supplementary/'
                            f'CTPsuppl_{opts.param_str}_{opts.region}_{opts.period}_{opts.dataset}'
                            f'_{opts.start}to{opts.end}.nc'}

    # load files and combine them to GR on 0.5 grid
    for vvars in files.keys():
        ds = xr.open_mfdataset(files[vvars], concat_dim='lat', combine='nested')
        ds.attrs['info'] = (f'Grid values correspond to GR values of subcells. '
                            f'GR values for whole region {opts.region} can be calculated after '
                            f'decadal-mean indicator calculation with calc_AGR_vars.py.')
        # apply EUR mask on 0.5° grid
        ds = ds.where(mask > 0)

        # clear history of combined dataset and create new one (otherwise, history is added 10 times)
        ds.attrs['history'] = ''
        ds = create_history_from_cfg(cfg_params=opts, ds=ds)

        # save ds to netcdf
        ds.to_netcdf(outpaths[vvars])
        ds.close()

        # remove tmp_files
        for tfile in files[vvars]:
            os.system(f'rm {tfile}')

    # save 0.5° mask
    mask = create_history_from_cfg(cfg_params=opts, ds=mask)
    try:
        mask.to_netcdf(f'{opts.maskpath}{opts.region}_mask_0p5_{opts.dataset}.nc')
    except PermissionError:
        mask.to_netcdf(f'{opts.outpath}{opts.region}_mask_0p5_{opts.dataset}.nc')


def check_tmp_dirs(opts):
    """
    check if tmp directories are empty and ask if files should be deleted
    Args:
        opts: CLI parameter

    Returns:

    """

    def is_directory_empty(directory):
        return not any(os.scandir(directory))

    def delete_files_in_directory(directory):
        for entry in os.scandir(directory):
            if entry.is_file():
                os.remove(entry.path)

    tmp_dirs = [f'{opts.outpath}daily_basis_variables/tmp/',
                f'{opts.tmppath}daily_basis_variables/',
                f'{opts.tmppath}ctp_indicator_variables/supplementary/']

    # Check each directory and interact with the user if necessary
    non_empty = 0
    for ddir in tmp_dirs:
        if not is_directory_empty(ddir):
            non_empty += 1
            break

    if non_empty > 0:
        logger.info(f'At least one tmp directory is not empty. tmp files will be deleted first.')
        for ddir in tmp_dirs:
            delete_files_in_directory(ddir)
        # ctp dir is always non-empty because of the sub-dir supplementary --> not checked before
        # delete files now
        delete_files_in_directory(directory=f'{opts.tmppath}ctp_indicator_variables/')


def create_0p5_mask(opts, mask_0p25, area_0p25, lats):
    """
    create mask of valid grid points (land < 1500 m) on output grid (Methods p.34, 3rd paragraph)
    Args:
        opts: CLI parameter
        mask_0p25: mask on 0.25° grid
        area_0p25: area on 0.25° grid
        lats: latitude coords of output grid

    Returns:
        mask_0p5: mask on 0.5° output grid

    """
    # flip lats to be consistent with other datasets
    lats = lats[::-1]

    if opts.dataset == 'ERA5' and opts.region == 'EUR':
        lons = np.arange(-12, 40.5, 0.5)
    else:
        lons = np.arange(9, 18, 0.5)

    mask_0p5 = xr.DataArray(data=np.ones((len(lats), len(lons))) * np.nan,
                            coords={'lat': (['lat'], lats), 'lon': (['lon'], lons)},
                            dims={'lat': (['lat'], lats), 'lon': (['lon'], lons)})
    mask_0p5 = mask_0p5.rename('mask_lt1500')

    area_0p5 = xr.DataArray(data=np.ones((len(lats), len(lons))) * np.nan,
                            coords={'lat': (['lat'], lats), 'lon': (['lon'], lons)},
                            dims={'lat': (['lat'], lats), 'lon': (['lon'], lons)})
    area_0p5 = area_0p5.rename('area_grid')

    for llat in mask_0p5.lat:
        for llon in mask_0p5.lon:
            cell_0p25 = mask_0p25.sel(lat=slice(llat + 0.25, llat - 0.25),
                                      lon=slice(llon - 0.25, llon + 0.25))
            cell_area = area_0p25.sel(lat=slice(llat + 0.25, llat - 0.25),
                                      lon=slice(llon - 0.25, llon + 0.25))
            valid_cells = cell_0p25.sum()
            if valid_cells == 0:
                continue
            vcell_frac = valid_cells / cell_0p25.size
            mask_0p5.loc[llat, llon] = vcell_frac.values
            area_0p5.loc[llat, llon] = cell_area.sum().values

    area_0p5 = create_history_from_cfg(cfg_params=opts, ds=area_0p5)
>>>>>>> 8176d00d
    try:
        agr_mask = xr.open_dataset(f'{opts.statpath}{opts.region}_mask_0p5_{opts.dataset}.nc')
        agr_mask = agr_mask.mask_lt1500
    except FileNotFoundError:
        agr_mask = None
    
    tea_agr = TEAAgr(input_data_grid=proc_data, threshold_grid=proc_static['threshold'],
                     area_grid=proc_static['area_grid'], mask=full_mask, min_area=1, land_sea_mask=land_sea_mask,
                     agr_mask=agr_mask, land_frac_min=land_frac_min, cell_size_lat=cell_size_lat, ctp=opts.period,
                     unit=opts.unit, low_extreme=opts.low_extreme)
    tea_agr.calc_daily_basis_vars()

    # for testing with only one latitude or debugging
    if False:
        lons = [38]
        lat = 47
        tea_agr.calc_tea_agr(lats=[lat], lons=lons)
        res = tea_agr.get_ctp_results()
        res = res.sel(lat=lat, lon=slice(lons[0], lons[-1]))
        logger.info(res)
    else:
        tea_agr.calc_tea_agr()
    
    # save output files
    # TODO do we need these results?
    # dbv_path = (f'{opts.outpath}/daily_basis_variables/'
    #             f'DBV_{opts.param_str}_{opts.region}_{opts.period}_{opts.dataset}'
    #             f'_{opts.start}to{opts.end}.nc')
    # create_tea_history(cli_params=sys.argv, tea=tea_agr, result_type='dbv_agr')
    # tea_agr.save_dbv_results(dbv_path)
    
    ctp_path = (f'{opts.outpath}/ctp_indicator_variables/'
                f'CTP_{opts.param_str}_{opts.region}_{opts.period}_{opts.dataset}'
                f'_{opts.start}to{opts.end}.nc')
    create_tea_history(cli_params=sys.argv, tea=tea_agr, result_type='CTP')
    tea_agr.apply_mask()
    # TODO: check if var attributes are correct
    tea_agr.save_ctp_results(ctp_path)
    
    if opts.compare_to_ref:
        ref_path = ctp_path.replace('.nc', '_ref.nc')
        ref_data = xr.open_dataset(ref_path)
        if 'ctp' in ref_data.coords:
            ref_data = ref_data.rename({'ctp': 'time'})
            ref_data = ref_data.rename({vvar: vvar.replace('avg', '_avg') for vvar in ref_data.data_vars if 'avg' in vvar})
        
        compare_data = tea_agr.get_ctp_results()
        compare_to_ref(compare_data, ref_data, relative=True)
    return tea_agr
    <|MERGE_RESOLUTION|>--- conflicted
+++ resolved
@@ -11,11 +11,7 @@
 warnings.filterwarnings(action='ignore', message='divide by zero encountered in divide')
 
 sys.path.append(os.path.abspath(os.path.join(os.path.dirname(__file__), '..', '..')))
-<<<<<<< HEAD
-from scripts.general_stuff.general_functions import create_history, compare_to_ref, create_tea_history
-=======
-from scripts.general_stuff.general_functions import create_history_from_cfg
->>>>>>> 8176d00d
+from scripts.general_stuff.general_functions import compare_to_ref, create_tea_history
 from scripts.general_stuff.var_attrs import get_attrs
 from scripts.general_stuff.TEA_logger import logger
 from scripts.calc_indices.calc_daily_basis_vars import calc_daily_basis_vars
@@ -47,246 +43,11 @@
     pass
 
 
-<<<<<<< HEAD
 def calc_tea_large_gr(opts, data, masks, static):
     logger.info(f'Switching to calc_TEA_largeGR because GR > 100 areals.')
     
     if opts.precip:
         cell_size_lat = 1
-=======
-def select_cell(opts, lat, lon, data, static, masks):
-    """
-    select data of current subcell and weight edges
-    Args:
-        opts: CLI parameter
-        lat: current lat
-        lon: current lon
-        data: EUR data
-        static: static ds
-        masks: mask ds
-
-    Returns:
-        cell_data: data of cell
-        land_frac: fraction covered by land below 1500m
-        cell_static: static of cell
-
-    """
-
-    if not opts.precip:
-        lat_off = 1
-        lon_off = 1 / np.cos(np.deg2rad(lat))
-    else:
-        lat_off = 0.5
-        lon_off = (1 / np.cos(np.deg2rad(lat))) * 0.5
-
-    fac = 0.25
-    if opts.dataset == 'ERA5Land':
-        fac = 0.1
-
-    lon_min = math.floor((lon - lon_off) * 4) / 4
-    lon_max = math.ceil((lon + lon_off) * 4) / 4
-
-    # select data for cell
-    cell_data = data.sel(lat=slice(lat + lat_off, lat - lat_off),
-                         lon=slice(lon_min, lon_max))
-    cell_lsm = masks['valid_cells'].sel(lat=slice(lat + lat_off, lat - lat_off),
-                                        lon=slice(lon_min, lon_max))
-
-    # calc fraction by which most left column is smaller in area than orig grid
-    orig_col = fac * (fac * len(cell_data.lat))
-    col_width_w = fac - ((lon - lon_off) - cell_data.lon[0])
-    small_col_w = col_width_w * (fac * len(cell_data.lat))
-    frac_w = small_col_w / orig_col
-
-    # calc fraction by which most right column is smaller in area than orig grid
-    col_width_e = fac - (cell_data.lon[-1] - (lon + lon_off))
-    small_col_e = col_width_e * (fac * len(cell_data.lat))
-    frac_e = small_col_e / orig_col
-
-    frac_da = xr.DataArray(data=np.ones((len(cell_lsm.lat), len(cell_lsm.lon))),
-                           coords={'lat': (['lat'], cell_lsm.lat.values),
-                                   'lon': (['lon'], cell_lsm.lon.values)},
-                           dims={'lat': (['lon'], cell_lsm.lat.values),
-                                 'lon': (['lon'], cell_lsm.lon.values)})
-
-    frac_da[:, 0] = frac_da[:, 0] * frac_w.values
-    frac_da[:, -1] = frac_da[:, -1] * frac_e.values
-
-    # apply weights to LSM
-    cell_lsm = cell_lsm * frac_da
-
-    # calculate fraction covered by valid cells (land below 1500 m)
-    land_frac = cell_lsm.sum() / np.size(cell_lsm)
-
-    # select static data for cell
-    cell_static = static.sel(lat=slice(lat + lat_off, lat - lat_off),
-                             lon=slice(lon_min, lon_max))
-    if len(cell_static.lat) == 0:
-        cell_static = static.sel(lat=slice(lat - lat_off, lat + lat_off),
-                                 lon=slice(lon_min, lon_max))
-
-    for vvar in ['area_grid', 'threshold']:
-        cell_static[vvar] = cell_static[vvar] * frac_da
-
-    cell_static['GR_size'] = cell_static['area_grid'].sum().values
-
-    # apply weights to cell_data
-    cell_data = cell_data * frac_da
-
-    return cell_data, land_frac, cell_static
-
-
-def dbv_to_new_grid_new(dbv):
-    """
-    average variables to new grid
-    Args:
-        dbv: daily basis variables
-
-    Returns:
-
-    """
-
-    # GR vars of 0.5° sub-cells are used as new grid values
-    # --> drop grid values on native 0.25° grid
-    dvars = [vvar for vvar in dbv.data_vars if 'GR' not in vvar]
-    dbv = dbv.drop_vars(dvars)
-
-    # rename vars (remove 'GR' from var name and attrs)
-    rename_dict = {}
-    for vvar in dbv.data_vars:
-        new_name = vvar.split('_GR')[0]
-        rename_dict[vvar] = new_name
-        dbv[vvar].attrs['long_name'] = dbv[vvar].attrs['long_name'].split(' (GR)')[0]
-    dbv = dbv.rename(rename_dict)
-
-    return dbv
-
-
-def dbv_to_new_grid(opts, dbv, cell, dbv_ds):
-    """
-    average variables to new grid
-    Args:
-        opts: CLI parameters
-        dbv: daily basis variables
-        cell: lat and lon of current cell
-        dbv_ds: DBV ds for output
-
-    Returns:
-
-    """
-
-    # GR vars of 0.5° sub-cells are used as new grid values
-    # --> drop grid values on native 0.25° grid
-    dvars = [vvar for vvar in dbv.data_vars if 'GR' not in vvar]
-    dbv = dbv.drop_vars(dvars)
-
-    # rename vars (remove 'GR' from var name and attrs)
-    rename_dict = {}
-    for vvar in dbv.data_vars:
-        new_name = vvar.split('_GR')[0]
-        rename_dict[vvar] = new_name
-        dbv[vvar].attrs['long_name'] = dbv[vvar].attrs['long_name'].split(' (GR)')[0]
-    dbv = dbv.rename(rename_dict)
-
-    # assign lat and lon coords to data (to combine back to grid later on)
-    if dbv_ds is None:
-        dbv_ds = dbv.copy()
-        dbv_ds = dbv_ds.assign_coords({'lat': (['lat'], [cell[0]]), 'lon': (['lon'], [cell[1]])})
-        for vvar in dbv_ds.data_vars:
-            dbv_ds[vvar] = dbv_ds[vvar].expand_dims({'lat': 1, 'lon': 1})
-    else:
-        tmp_ds = dbv.copy()
-        tmp_ds = tmp_ds.assign_coords({'lat': (['lat'], [cell[0]]), 'lon': (['lon'], [cell[1]])})
-        dbv_ds = xr.concat([dbv_ds, tmp_ds], dim='lon')
-
-    # drop time (no idea where this is coming from in the first place...)
-    dbv_ds = dbv_ds.drop_vars('time')
-
-    dbv_ds = create_history_from_cfg(cfg_params=opts, ds=dbv_ds)
-
-    # save tmp files
-    # remove previous file
-    os.system(f'rm {opts.tmppath}/daily_basis_variables/'
-              f'DBV_lat{cell[0]}_lon{cell[1]}_{opts.param_str}_{opts.region}_{opts.period}'
-              f'_{opts.dataset}_{opts.start}to{opts.end}.nc')
-
-    path = Path(f'{opts.tmppath}daily_basis_variables/')
-    path.mkdir(parents=True, exist_ok=True)
-    dbv_ds.to_netcdf(f'{opts.tmppath}/daily_basis_variables/'
-                     f'DBV_lat{cell[0]}_lon{cell[1]}_{opts.param_str}_{opts.region}_{opts.period}'
-                     f'_{opts.dataset}_{opts.start}to{opts.end}.nc')
-
-    return dbv_ds
-
-
-def ctp_to_new_grid(opts, ef, ed, em, ea, svars, em_suppl, cell, ds, ds_suppl):
-    """
-    average variables to new grid
-    Args:
-        opts: CLI parameters
-        ef: event frequency ds
-        ed: event duration ds
-        em: event magnitude ds
-        ea: event area ds
-        svars: supplementary variables dataset
-        em_suppl: supplementary event magnitude ds
-        cell: lat and lon of current cell
-        ds: output ds
-        ds_suppl: output supplementary ds
-
-    Returns:
-
-    """
-
-    # combine to output dataset
-    ds_out = xr.merge([ef, ed, em, ea])
-    ds_out_suppl = xr.merge([svars, em_suppl])
-
-    # set all vars to 0 if EF is 0
-    for vvar in ds_out.data_vars:
-        if 'GR' in vvar:
-            ds_out[vvar] = ds_out[vvar].where(ef.EF_GR != 0, 0)
-        else:
-            ds_out[vvar] = ds_out[vvar].where(ef.EF != 0, 0)
-    for vvar in ds_out_suppl.data_vars:
-        if 'GR' in vvar:
-            ds_out_suppl[vvar] = ds_out_suppl[vvar].where(ef.EF_GR != 0, 0)
-        else:
-            ds_out_suppl[vvar] = ds_out_suppl[vvar].where(ef.EF != 0, 0)
-
-    ds_out['ctp'] = ds_out['ctp'].assign_attrs(get_attrs(opts=opts, vname='ctp'))
-    ds_out_suppl['ctp'] = ds_out_suppl['ctp'].assign_attrs(get_attrs(opts=opts, vname='ctp'))
-
-    # GR vars of 0.5° sub-cells are used as new grid values
-    # --> drop grid values on native 0.25° grid
-    dvars = [vvar for vvar in ds_out.data_vars if 'GR' not in vvar]
-    dvars_suppl = [vvar for vvar in ds_out_suppl.data_vars if 'GR' not in vvar]
-    ds_out = ds_out.drop_vars(dvars)
-    ds_out_suppl = ds_out_suppl.drop_vars(dvars_suppl)
-
-    # rename vars (remove 'GR' from var name and attrs)
-    rename_dict = {}
-    for vvar in ds_out.data_vars:
-        new_name = vvar.split('_GR')[0]
-        rename_dict[vvar] = new_name
-        ds_out[vvar].attrs['long_name'] = ds_out[vvar].attrs['long_name'].split(' (GR)')[0]
-    ds_out = ds_out.rename(rename_dict)
-
-    rename_dict_suppl = {}
-    for vvar in ds_out_suppl.data_vars:
-        new_name = vvar.split('_GR')[0]
-        rename_dict_suppl[vvar] = new_name
-        ds_out_suppl[vvar].attrs['long_name'] = ds_out_suppl[vvar].attrs['long_name'].split(
-            ' (GR)')[0]
-    ds_out_suppl = ds_out_suppl.rename(rename_dict_suppl)
-
-    # assign lat and lon coords to data (to combine back to grid later on)
-    if ds is None:
-        ds = ds_out.copy()
-        ds = ds.assign_coords({'lat': (['lat'], [cell[0]]), 'lon': (['lon'], [cell[1]])})
-        for vvar in ds.data_vars:
-            ds[vvar] = ds[vvar].expand_dims({'lat': 1, 'lon': 1})
->>>>>>> 8176d00d
     else:
         cell_size_lat = 2
     
@@ -296,7 +57,6 @@
         min_lat = masks.lat.min().values
         max_lat = masks.lat.max().values
     else:
-<<<<<<< HEAD
         land_frac_min = 0.5
         min_lat = data.lat[np.where(masks['lt1500_mask'] > 0)[0][-1]].values - cell_size_lat
         if min_lat < static.area_grid.lat.min().values:
@@ -306,31 +66,10 @@
             max_lat = float(static.area_grid.lat.max().values)
         if min_lat < 35 - cell_size_lat:
             min_lat = 35 - cell_size_lat
-=======
-        tmp_ds_suppl = ds_out_suppl.copy()
-        tmp_ds_suppl = tmp_ds_suppl.assign_coords({'lat': (['lat'], [cell[0]]), 'lon': (['lon'],
-                                                                                        [cell[1]])})
-        ds_suppl = xr.concat([ds_suppl, tmp_ds_suppl], dim='lon')
-
-    # drop time (no idea where this is coming from in the first place...)
-    ds = ds.drop_vars('time')
-    ds_suppl = ds_suppl.drop_vars('time')
-
-    ds = create_history_from_cfg(cfg_params=opts, ds=ds)
-    ds_suppl = create_history_from_cfg(cfg_params=opts, ds=ds_suppl)
-
-    return ds, ds_suppl
-
-
-def calc_tea_lat(opts, data, static, masks, lat):
-    logger.info(f'Processing lat {lat}')
-
->>>>>>> 8176d00d
     if opts.dataset == 'ERA5' and opts.region == 'EUR':
         lons = np.arange(-12, 40.5, 0.5)
     else:
         lons = np.arange(9, 18, 0.5)
-<<<<<<< HEAD
     min_lon = lons[0] - cell_size_lat
     max_lon = lons[-1] + cell_size_lat
     proc_data = data.sel(lat=slice(max_lat, min_lat), lon=slice(min_lon, max_lon))
@@ -340,256 +79,6 @@
     proc_static = static.sel(lat=slice(max_lat, min_lat), lon=slice(min_lon, max_lon))
     
     # load agr mask
-=======
-
-    ds = None
-    ds_suppl = None
-    dbv_ds = None
-
-    # step through all longitudes
-    for ilon, lon in enumerate(lons):
-        logger.info(f'Processing lat {lat}, lon {lon}')
-        # this comment is necessary to suppress an unnecessary PyCharm warning for lon
-        # noinspection PyTypeChecker
-        cell_data, land_frac, cell_static = select_cell(opts=opts, lat=lat, lon=lon, data=data,
-                                                        static=static, masks=masks)
-
-        # skip cells with less than 50% land in it
-        if land_frac.values <= 0.5 or land_frac.isnull():
-            continue
-
-        calc_daily_basis_vars(opts=opts, static=cell_static, data=cell_data, large_gr=True,
-                              cell=[lat, lon])
-
-        dbv = xr.open_dataset(
-            f'{opts.tmppath}daily_basis_variables/'
-            f'DBV_lat{lat}_lon{lon}_{opts.param_str}_{opts.region}_{opts.period}_{opts.dataset}'
-            f'_{opts.start}to{opts.end}.nc')
-
-        # apply criterion that DTEA_GR > DTEA_min and all GR variables use same dates,
-        # dtea_min is given in areals (1 areal = 100 km2)
-        dtea_min = 1
-        for vvar in dbv.data_vars:
-            if vvar == 'DTEEC_GR':
-                # Amin criterion sometimes splits up events --> run DTEEC_GR detection again
-                dbv[vvar] = calculate_event_count(opts=opts, dtec=dbv['DTEC_GR'], da_out=True,
-                                                  cstr=f'_lat{lat}_lon{lon}')
-            elif 'GR' in vvar:
-                dbv[vvar] = dbv[vvar].where(dbv['DTEA_GR'] > dtea_min)
-
-        # get dates for climatic time periods (CTP) and assign coords to dbv
-        dbv, dbv_per = assign_ctp_coords(opts, data=dbv)
-
-        # calculate EF and corresponding supplementary variables
-        ef = calc_event_frequency(pdata=dbv_per)
-        svars = calc_supplementary_event_vars(data=dbv)
-
-        # calculate ED
-        ed = calc_event_duration(pdata=dbv_per, ef=ef)
-
-        # calculate EM
-        em, em_suppl = calc_exceedance_magnitude(opts=opts, pdata=dbv_per, ed=ed)
-
-        # calculate EA
-        ea = calc_exceedance_area_tex_sev(opts=opts, data=dbv, ed=ed, em=em)
-
-        # calc dbv on new grid and save tmp files
-        dbv_ds = dbv_to_new_grid(opts=opts, dbv=dbv, cell=[lat, lon], dbv_ds=dbv_ds)
-
-        # calc variables on new grid and save tmp files
-        ds, ds_suppl = ctp_to_new_grid(opts=opts, ef=ef, ed=ed, em=em, ea=ea, svars=svars,
-                                       em_suppl=em_suppl, cell=[lat, lon],
-                                       ds=ds, ds_suppl=ds_suppl)
-
-    # save output files
-    if dbv_ds is not None:
-        dbv_ds = dbv_ds.drop_vars(['ctp', 'doy'])
-        dbv_ds.to_netcdf(f'{opts.tmppath}daily_basis_variables/'
-                         f'DBV_lat{lat}_{opts.param_str}_{opts.region}_{opts.period}'
-                         f'_{opts.dataset}_{opts.start}to{opts.end}.nc')
-        ds.to_netcdf(f'{opts.tmppath}ctp_indicator_variables/'
-                     f'CTP_lat{lat}_{opts.param_str}_{opts.region}_{opts.period}'
-                     f'_{opts.dataset}_{opts.start}to{opts.end}.nc')
-        ds_suppl.to_netcdf(f'{opts.tmppath}ctp_indicator_variables/supplementary/'
-                           f'CTPsuppl_lat{lat}_{opts.param_str}_{opts.region}'
-                           f'_{opts.period}_{opts.dataset}_{opts.start}to{opts.end}.nc')
-
-        # remove individual dbv cell files
-        cell_files_dbv = sorted(glob.glob(f'{opts.tmppath}daily_basis_variables/'
-                                          f'DBV_lat{lat}_lon*_{opts.param_str}_{opts.region}'
-                                          f'_{opts.period}_{opts.dataset}'
-                                          f'_{opts.start}to{opts.end}.nc'))
-
-        for ifile, file in enumerate(cell_files_dbv):
-            os.system(f'rm {cell_files_dbv[ifile]}')
-
-        ds.close()
-        ds_suppl.close()
-        dbv_ds.close()
-
-
-def filter_filenames(filenames, lat_range):
-    filtered_filenames = []
-    for file in filenames:
-        file_lat = float(file.split('lat')[1][:4])
-        if lat_range[0] <= file_lat <= lat_range[1]:
-            filtered_filenames.append(file)
-
-    return filtered_filenames
-
-
-def combine_to_eur(opts, lat_lims, mask):
-    """
-    combines files of latitudes to one EUR file
-    Args:
-        opts: CLI parameter
-        lat_lims: min and max latitude of the region
-        mask: GR mask on output grid
-
-    Returns:
-
-    """
-    # Filter file names
-    bv_files = sorted(glob.glob(f'{opts.tmppath}daily_basis_variables/'
-                                f'DBV_lat*_{opts.param_str}_{opts.region}_{opts.period}'
-                                f'_{opts.dataset}_{opts.start}to{opts.end}.nc'))
-    bv_files = filter_filenames(bv_files, lat_range=lat_lims)
-
-    ctp_files = sorted(glob.glob(f'{opts.tmppath}ctp_indicator_variables/'
-                                 f'CTP_lat*_{opts.param_str}_{opts.region}_{opts.period}'
-                                 f'_{opts.dataset}_{opts.start}to{opts.end}.nc'))
-    ctp_files = filter_filenames(ctp_files, lat_range=lat_lims)
-
-    ctp_suppl_files = sorted(glob.glob(f'{opts.tmppath}ctp_indicator_variables/supplementary/'
-                                       f'CTPsuppl_lat*_{opts.param_str}_{opts.region}_{opts.period}'
-                                       f'_{opts.dataset}_{opts.start}to{opts.end}.nc'))
-    ctp_suppl_files = filter_filenames(ctp_suppl_files, lat_range=lat_lims)
-
-    files = {'DBV': bv_files, 'CTP': ctp_files, 'CTPsuppl': ctp_suppl_files}
-
-    outpaths = {'DBV': f'{opts.outpath}daily_basis_variables/'
-                       f'DBV_{opts.param_str}_{opts.region}_{opts.period}_{opts.dataset}'
-                       f'_{opts.start}to{opts.end}.nc',
-                'CTP': f'{opts.outpath}ctp_indicator_variables/'
-                       f'CTP_{opts.param_str}_{opts.region}_{opts.period}_{opts.dataset}'
-                       f'_{opts.start}to{opts.end}.nc',
-                'CTPsuppl': f'{opts.outpath}ctp_indicator_variables/supplementary/'
-                            f'CTPsuppl_{opts.param_str}_{opts.region}_{opts.period}_{opts.dataset}'
-                            f'_{opts.start}to{opts.end}.nc'}
-
-    # load files and combine them to GR on 0.5 grid
-    for vvars in files.keys():
-        ds = xr.open_mfdataset(files[vvars], concat_dim='lat', combine='nested')
-        ds.attrs['info'] = (f'Grid values correspond to GR values of subcells. '
-                            f'GR values for whole region {opts.region} can be calculated after '
-                            f'decadal-mean indicator calculation with calc_AGR_vars.py.')
-        # apply EUR mask on 0.5° grid
-        ds = ds.where(mask > 0)
-
-        # clear history of combined dataset and create new one (otherwise, history is added 10 times)
-        ds.attrs['history'] = ''
-        ds = create_history_from_cfg(cfg_params=opts, ds=ds)
-
-        # save ds to netcdf
-        ds.to_netcdf(outpaths[vvars])
-        ds.close()
-
-        # remove tmp_files
-        for tfile in files[vvars]:
-            os.system(f'rm {tfile}')
-
-    # save 0.5° mask
-    mask = create_history_from_cfg(cfg_params=opts, ds=mask)
-    try:
-        mask.to_netcdf(f'{opts.maskpath}{opts.region}_mask_0p5_{opts.dataset}.nc')
-    except PermissionError:
-        mask.to_netcdf(f'{opts.outpath}{opts.region}_mask_0p5_{opts.dataset}.nc')
-
-
-def check_tmp_dirs(opts):
-    """
-    check if tmp directories are empty and ask if files should be deleted
-    Args:
-        opts: CLI parameter
-
-    Returns:
-
-    """
-
-    def is_directory_empty(directory):
-        return not any(os.scandir(directory))
-
-    def delete_files_in_directory(directory):
-        for entry in os.scandir(directory):
-            if entry.is_file():
-                os.remove(entry.path)
-
-    tmp_dirs = [f'{opts.outpath}daily_basis_variables/tmp/',
-                f'{opts.tmppath}daily_basis_variables/',
-                f'{opts.tmppath}ctp_indicator_variables/supplementary/']
-
-    # Check each directory and interact with the user if necessary
-    non_empty = 0
-    for ddir in tmp_dirs:
-        if not is_directory_empty(ddir):
-            non_empty += 1
-            break
-
-    if non_empty > 0:
-        logger.info(f'At least one tmp directory is not empty. tmp files will be deleted first.')
-        for ddir in tmp_dirs:
-            delete_files_in_directory(ddir)
-        # ctp dir is always non-empty because of the sub-dir supplementary --> not checked before
-        # delete files now
-        delete_files_in_directory(directory=f'{opts.tmppath}ctp_indicator_variables/')
-
-
-def create_0p5_mask(opts, mask_0p25, area_0p25, lats):
-    """
-    create mask of valid grid points (land < 1500 m) on output grid (Methods p.34, 3rd paragraph)
-    Args:
-        opts: CLI parameter
-        mask_0p25: mask on 0.25° grid
-        area_0p25: area on 0.25° grid
-        lats: latitude coords of output grid
-
-    Returns:
-        mask_0p5: mask on 0.5° output grid
-
-    """
-    # flip lats to be consistent with other datasets
-    lats = lats[::-1]
-
-    if opts.dataset == 'ERA5' and opts.region == 'EUR':
-        lons = np.arange(-12, 40.5, 0.5)
-    else:
-        lons = np.arange(9, 18, 0.5)
-
-    mask_0p5 = xr.DataArray(data=np.ones((len(lats), len(lons))) * np.nan,
-                            coords={'lat': (['lat'], lats), 'lon': (['lon'], lons)},
-                            dims={'lat': (['lat'], lats), 'lon': (['lon'], lons)})
-    mask_0p5 = mask_0p5.rename('mask_lt1500')
-
-    area_0p5 = xr.DataArray(data=np.ones((len(lats), len(lons))) * np.nan,
-                            coords={'lat': (['lat'], lats), 'lon': (['lon'], lons)},
-                            dims={'lat': (['lat'], lats), 'lon': (['lon'], lons)})
-    area_0p5 = area_0p5.rename('area_grid')
-
-    for llat in mask_0p5.lat:
-        for llon in mask_0p5.lon:
-            cell_0p25 = mask_0p25.sel(lat=slice(llat + 0.25, llat - 0.25),
-                                      lon=slice(llon - 0.25, llon + 0.25))
-            cell_area = area_0p25.sel(lat=slice(llat + 0.25, llat - 0.25),
-                                      lon=slice(llon - 0.25, llon + 0.25))
-            valid_cells = cell_0p25.sum()
-            if valid_cells == 0:
-                continue
-            vcell_frac = valid_cells / cell_0p25.size
-            mask_0p5.loc[llat, llon] = vcell_frac.values
-            area_0p5.loc[llat, llon] = cell_area.sum().values
-
-    area_0p5 = create_history_from_cfg(cfg_params=opts, ds=area_0p5)
->>>>>>> 8176d00d
     try:
         agr_mask = xr.open_dataset(f'{opts.statpath}{opts.region}_mask_0p5_{opts.dataset}.nc')
         agr_mask = agr_mask.mask_lt1500
@@ -624,7 +113,7 @@
     ctp_path = (f'{opts.outpath}/ctp_indicator_variables/'
                 f'CTP_{opts.param_str}_{opts.region}_{opts.period}_{opts.dataset}'
                 f'_{opts.start}to{opts.end}.nc')
-    create_tea_history(cli_params=sys.argv, tea=tea_agr, result_type='CTP')
+    create_tea_history(cfg_params=opts, tea=tea_agr, result_type='CTP')
     tea_agr.apply_mask()
     # TODO: check if var attributes are correct
     tea_agr.save_ctp_results(ctp_path)
