--- conflicted
+++ resolved
@@ -145,23 +145,13 @@
 
         cupp_sum = cupp.sum(dim='time')
         cupp_sum = cupp_sum.where(cupp_sum > 0, 1)
-<<<<<<< HEAD
-        supp_per = np.sqrt((1 / (cupp_sum.max()))
-                           * ((cupp * (data - dec_data.isel(time=icy)) ** 2).sum()))
-=======
         supp_per = np.sqrt((1 / cupp_sum)
-                           * ((cupp * (pdata - dec_data.isel(ctp=icy)) ** 2).sum()))
->>>>>>> 4b1d2202
+                           * ((cupp * (pdata - dec_data.isel(time=icy)) ** 2).sum()))
 
         clow_sum = (1 - cupp).sum(dim='time')
         clow_sum = clow_sum.where(clow_sum > 0, 1)
-<<<<<<< HEAD
-        slow_per = np.sqrt((1 / (clow_sum.max()))
-                           * (((1 - cupp) * (data - dec_data.isel(time=icy)) ** 2).sum()))
-=======
         slow_per = np.sqrt((1 / clow_sum)
-                           * (((1 - cupp) * (pdata - dec_data.isel(ctp=icy)) ** 2).sum()))
->>>>>>> 4b1d2202
+                           * (((1 - cupp) * (pdata - dec_data.isel(time=icy)) ** 2).sum()))
 
         supp.loc[{'time': cy}] = supp_per
         slow.loc[{'time': cy}] = slow_per
