--- conflicted
+++ resolved
@@ -9,13 +9,9 @@
 import warnings
 
 from scripts.general_stuff.var_attrs import get_attrs
-<<<<<<< HEAD
-from scripts.general_stuff.general_functions import create_history, compare_to_ref
+from scripts.general_stuff.general_functions import compare_to_ref
 from scripts.general_stuff.TEA_logger import logger
 from TEA import TEAIndicators
-=======
-from scripts.general_stuff.general_functions import create_history_from_cfg
->>>>>>> 8176d00d
 
 logging.basicConfig(
     level=logging.INFO,
@@ -49,128 +45,7 @@
     files = sorted(glob.glob(filenames))
     files = [file for file in files if is_in_period(filename=file, start=opts.start, end=opts.end) if not 'ref' in file]
 
-<<<<<<< HEAD
     tea.load_CTP_results(files)
-=======
-    files = sorted(glob.glob(
-        f'{ctppath}{sdir}CTP{suppl_str}_{opts.param_str}_{opts.region}_{opts.period}'
-        f'_{opts.dataset}_*.nc'))
-    files = [file for file in files if is_in_period(filename=file, start=opts.start, end=opts.end)]
-
-    data = xr.open_mfdataset(paths=files, data_vars='minimal')
-
-    # check if more data than chosen period is loaded and select correct period if so
-    syr, eyr = int(files[0].split('_')[-1][:4]), int(files[-1].split('_')[-1][6:10])
-    if opts.start != syr or opts.end != eyr:
-        data = data.sel(ctp=slice(f'{opts.start}-01-01', f'{opts.end}-12-31'))
-
-    return data
-
-
-def adjust_doy(data):
-    """
-    adjust doy_first(_GR) and doy_last(_GR) (Eq. 24)
-    Args:
-        data: ds
-
-    Returns:
-        data: ds with adjusted doy vars
-    """
-    data['doy_first'] = data['doy_first'] - 0.5 * (
-            30.5 * data['delta_y'] - (data['doy_last'] - data['doy_first'] + 1))
-    data['doy_last'] = data['doy_last'] + 0.5 * (
-            30.5 * data['delta_y'] - (data['doy_last'] - data['doy_first'] + 1))
-
-    if 'doy_first_GR' in data.data_vars:
-        data['doy_first_GR'] = data['doy_first_GR'] - 0.5 * (
-                30.5 * data['delta_y_GR'] - (data['doy_last_GR'] - data['doy_first_GR'] + 1))
-        data['doy_last_GR'] = data['doy_last_GR'] + 0.5 * (
-                30.5 * data['delta_y_GR'] - (data['doy_last_GR'] - data['doy_first_GR'] + 1))
-
-    return data
-
-
-def save_output(opts, data, su, sl, suppl):
-    """
-    save decdal-mean output
-    Args:
-        opts: CLI parameter
-        data: ds
-        su: upper spread ds
-        sl: lower spread ds
-        suppl: True if supplementary variables are processed
-
-    Returns:
-
-    """
-    sdir, suppl_str = '', ''
-    if suppl:
-        sdir = 'supplementary/'
-        suppl_str = 'suppl'
-
-    data = create_history_from_cfg(cfg_params=opts, ds=data)
-
-    path = Path(f'{opts.outpath}dec_indicator_variables/supplementary/')
-    path.mkdir(parents=True, exist_ok=True)
-    data.to_netcdf(f'{opts.outpath}dec_indicator_variables/{sdir}'
-                   f'DEC{suppl_str}_{opts.param_str}_{opts.region}_{opts.period}_{opts.dataset}'
-                   f'_{opts.start}to{opts.end}.nc')
-
-    if su:
-        sl = create_history_from_cfg(cfg_params=opts, ds=sl)
-        su = create_history_from_cfg(cfg_params=opts, ds=su)
-        sl.to_netcdf(f'{opts.outpath}dec_indicator_variables/{sdir}'
-                     f'DEC{suppl_str}_sLOW_{opts.param_str}_{opts.region}_{opts.period}'
-                     f'_{opts.dataset}_{opts.start}to{opts.end}.nc')
-        su.to_netcdf(f'{opts.outpath}dec_indicator_variables/{sdir}'
-                     f'DEC{suppl_str}_sUPP_{opts.param_str}_{opts.region}_{opts.period}'
-                     f'_{opts.dataset}_{opts.start}to{opts.end}.nc')
-
-
-def calc_spread_estimators(data, dec_data):
-    """
-    calculate spread estimator time series (Eq. 25)
-    Args:
-        data: non averaged data
-        dec_data: decadal-mean data
-
-    Returns:
-
-    """
-
-    supp, slow = xr.full_like(dec_data, np.nan), xr.full_like(dec_data, np.nan)
-    for icy, cy in enumerate(data.ctp):
-        # skip first and last 5 years
-        if icy < 5 or icy > len(data.ctp) - 4:
-            continue
-        pdata = data.isel(ctp=slice(icy - 5, icy + 5))
-        cupp = xr.where(pdata > dec_data.isel(ctp=icy), 1, 0)
-
-        cupp_sum = cupp.sum(dim='ctp')
-        cupp_sum = cupp_sum.where(cupp_sum > 0, 1)
-        supp_per = np.sqrt((1 / cupp_sum)
-                           * ((cupp * (pdata - dec_data.isel(ctp=icy)) ** 2).sum()))
-
-        clow_sum = (1 - cupp).sum(dim='ctp')
-        clow_sum = clow_sum.where(clow_sum > 0, 1)
-        slow_per = np.sqrt((1 / clow_sum)
-                           * (((1 - cupp) * (pdata - dec_data.isel(ctp=icy)) ** 2).sum()))
-
-        supp.loc[{'ctp': cy}] = supp_per
-        slow.loc[{'ctp': cy}] = slow_per
-
-    for vvar in supp.data_vars:
-        supp[vvar].attrs = get_attrs(vname=vvar, spread='upper')
-    for vvar in slow.data_vars:
-        supp[vvar].attrs = get_attrs(vname=vvar, spread='lower')
-
-    rename_dict_supp = {vvar: f'{vvar}_supp' for vvar in supp.data_vars}
-    rename_dict_slow = {vvar: f'{vvar}_slow' for vvar in slow.data_vars}
-    supp = supp.rename(rename_dict_supp)
-    slow = slow.rename(rename_dict_slow)
-
-    return supp, slow
->>>>>>> 8176d00d
 
 
 def rolling_decadal_mean(data):
@@ -284,3 +159,4 @@
     logger.info(f'Saving amplification factors to {out_path}')
     tea.save_amplification_factors(out_path)
 
+    save_output(opts=opts, data=dec_data, su=su, sl=sl, suppl=suppl)
