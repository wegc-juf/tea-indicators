--- conflicted
+++ resolved
@@ -117,7 +117,7 @@
     if 'low_extreme' not in opts:
         opts.low_extreme = False
     # TODO: add minimum exceedance area option as defined in gki RCF
-    
+
     # time_params options
     if 'start' not in opts:
         opts.start = 1961
@@ -146,7 +146,6 @@
         opts.gui = False
     
     # calc_TEA.py options
-<<<<<<< HEAD
     if fname == 'calc_TEA':
         if 'recalc_threshold' not in opts:
             opts.recalc_threshold = False
@@ -154,6 +153,7 @@
             opts.recalc_daily = True
         if 'decadal' not in opts:
             opts.decadal = True
+        # TODO: add decadal window options as defined in gki RCF
         if 'decadal_only' not in opts:
             opts.decadal_only = False
         if 'recalc_decadal' not in opts:
@@ -166,27 +166,6 @@
             opts.spreads = False
         if 'use_dask' not in opts:
             opts.use_dask = False
-=======
-    if 'recalc_threshold' not in opts:
-        opts.recalc_threshold = False
-    if 'recalc_daily' not in opts:
-        opts.recalc_daily = True
-    if 'decadal' not in opts:
-        opts.decadal = True
-    # TODO: add decadal window options as defined in gki RCF
-    if 'decadal_only' not in opts:
-        opts.decadal_only = False
-    if 'recalc_decadal' not in opts:
-        opts.recalc_decadal = True
-    if 'hourly' not in opts:
-        opts.hourly = False
-    if 'compare_to_ref' not in opts:
-        opts.compare_to_ref = False
-    if 'spreads' not in opts:
-        opts.spreads = False
-    if 'use_dask' not in opts:
-        opts.use_dask = False
->>>>>>> 265d2856
     
     # create_region_masks.py options
     if fname == 'create_region_masks':
