#!/usr/bin/env python3
"""
create region masks for TEA indicator calculation
author: hst
"""

import geopandas as gpd
import numpy as np
from pathlib import Path
from shapely.geometry import Polygon, MultiPolygon
from tqdm import trange
import xarray as xr

from ..common.general_functions import create_history_from_cfg, get_gridded_data
from ..common.config import load_opts
from ..calc_TEA import _getopts


def _load_shp(opts):
    """
    load shp file for given region
    Args:
        opts: CLI parameter

    Returns:
        shp: geopandas df of shp file

    """

    # Load shp file
    shp = gpd.read_file(opts.shpfile)

    if opts.subreg:
        try:
            shp = shp[(shp.CNTR_ID == opts.region)]
        except AttributeError:
            try:
                shp = shp[(shp.LAND_NAME == opts.region)]
            except AttributeError:
                raise AttributeError('The given shape file has neither CNTR_ID nor '
                                     'LAND_NAME information.')

    # Transfer it to the wanted coordinate system
    shp = shp.to_crs(epsg=opts.target_sys)

    return shp


def _create_cell_polygons(opts, xvals, yvals, offset):
    """
    create list of polygons for each cell
    Args:
        opts: CLI parameter
        xvals: x-coordinates
        yvals: y-coordinates
        offset: half of grid spacing

    Returns:
        cells: list of cell polygons

    """

    out_region = opts.region

    path = Path(opts.maskpath) / opts.mask_sub / 'polygons' / f'{out_region}_EPSG{opts.target_sys}_{opts.dataset}/'
    path.mkdir(parents=True, exist_ok=True)
    fname = path / f'{out_region}_cells_EPSG{opts.target_sys}_{opts.dataset}.shp'

    try:
        gdf = gpd.read_file(fname)
        cells = []
        for idx, row in gdf.iterrows():
            cell = {'ix': row['ix'], 'iy': row['iy'], 'geometry': row['geometry']}
            cells.append(cell)
    except:
        cells_list = []
        for ix in trange(len(yvals) - 1, desc='Creating polygons for individual cells'):
            for iy in range(len(xvals) - 1):
                cell = Polygon(
                    [(xvals[iy] - offset, yvals[ix] - offset),
                     (xvals[iy] + offset, yvals[ix] - offset),
                     (xvals[iy] + offset, yvals[ix] + offset),
                     (xvals[iy] - offset, yvals[ix] + offset),
                     (xvals[iy] - offset, yvals[ix] - offset)])
                cells_list.append((ix, iy, cell))

        gdf = gpd.GeoDataFrame(cells_list, columns=['ix', 'iy', 'geometry'])
        gdf.to_file(fname, driver='ESRI Shapefile')

        # Load gdf from file otherwise index error later
        gdf = gpd.read_file(fname)
        cells = []
        for idx, row in gdf.iterrows():
            cell = {'ix': row['ix'], 'iy': row['iy'], 'geometry': row['geometry']}
            cells.append(cell)

    return cells


def create_sea_mask(opts):
    """
    create SEA mask (part of SAR that's within AUT)
    Args:
        opts: Options as defined in config file

    Returns:

    """

    try:
        aut = xr.open_dataset(Path(opts.maskpath) / opts.mask_sub / f'AUT_mask_{opts.dataset}.nc')
        sar = xr.open_dataset(Path(opts.maskpath) / opts.mask_sub / f'SAR_mask_{opts.dataset}.nc')
    except FileNotFoundError:
        raise FileNotFoundError('For SEA mask, run create_region_masks.py for AUT and SAR first.')

    mask = aut['mask'].where(sar['mask'].notnull())
    mask = mask.rename('mask')
    mask.attrs = {'long_name': 'weighted mask', 'coordinate_sys': f'EPSG:{opts.target_sys}'}
    ds = mask.to_dataset()

    create_history_from_cfg(cfg_params=opts, ds=ds)

    _save_output(ds, opts)


def _prep_lsm(opts):
    """
    load Land-Sea-Mask and convert coordinates
    Args:
        opts: CLI parameter

    Returns:
        lsm: land sea mask
    """
    lsm_raw = xr.open_dataset(opts.lsmfile)

    data = xr.open_dataset(opts.orofile)
    data = data.altitude

    step = 0.25
    if opts.dataset == 'ERA5Land':
        step = 0.1

    # split to eastern and western hemisphere (from 0 ... 360 to -180 .. 180)
    lsm_e = lsm_raw.sel(longitude=slice(180 + step, 360))
    lsm_w = lsm_raw.sel(longitude=slice(0, 180))
    lsm_values = np.concatenate((lsm_e.lsm.values[0, :, :], lsm_w.lsm.values[0, :, :]), axis=1)

    lsm_lon = np.arange(-180, 180, step).astype('float32')
    lsm_lat = lsm_raw.latitude.values

    lsm = xr.DataArray(data=lsm_values, dims=('lat', 'lon'), coords={
        'lon': (['lon'], lsm_lon), 'lat': (['lat'], lsm_lat)})
    
    if opts.dataset == 'ERA5Land':
        lsm = lsm.interp(lon=(np.arange(-1800, 1800, step * 10) / 10),
                         lat=(np.arange(-900, 900, step * 10) / 10)[::-1])

    lsm = lsm.sel(lat=data.lat.values, lon=data.lon.values)

    return lsm


def create_agr_mask(opts):
    """
    create mask for AGRs
    Args:
        opts: CLI parameter

    Returns:

    """
    if 'ERA5' not in opts.dataset:
        raise AttributeError('AGR mask can only be created for ERA5(Land) data.')

    # load LSM and only keep cells with more than 50% land in them
    lsm = _prep_lsm(opts=opts)
    lsm = lsm.where(lsm > 0.5)

    # create weighted mask
    mask = lsm.copy()
    mask = mask.where(mask > 0)
    mask = mask.rename('mask')
    mask.attrs = {'long_name': 'weighted mask', 'coordinate_sys': f'EPSG:{opts.target_sys}'}

    # apply altitude threshold if set
    if opts.altitude_threshold != 0:
        mask = _apply_altitude_threshold(mask, opts)
    ds = mask.to_dataset()
    
    create_history_from_cfg(cfg_params=opts, ds=ds)

    _save_output(ds, opts)


def _apply_altitude_threshold(mask, opts):
    """
    apply altitude threshold to mask
    Args:
        mask: mask DataArray
        opts: Config parameters

    Returns:
        mask: mask DataArray with altitude threshold applied

    """
    # load orography
    orog = xr.open_dataset(opts.orofile)
    if 'altitude' in orog.data_vars:
        orog = orog.altitude
    else:
        orog = orog.orog

    mask = mask.where(orog < opts.altitude_threshold)
    return mask


def _find_closest(coords, corner_val, direction):
    """
    Find the closest value in sorted_list to the target with a given direction.
    direction=-1 means the closest on the left (smaller than target)
    direction=1 means the closest on the right (larger than target)
    """
    if direction == 1:
        for i in range(len(coords)):
            if coords[i] > corner_val:
                return coords[i]
        return coords[-1]  # If no larger value found, return the last value
    elif direction == -1:
        for i in reversed(range(len(coords))):
            if coords[i] < corner_val:
                return coords[i]
        return coords[0]  # If no smaller value found, return the first value
    else:
        raise ValueError('Direction must be either -1 or 1.')


def _save_output(ds, opts, out_region=None):
    """
    save output to netcdf files
    Args:
        ds: dataset
        opts: options
        out_region: region acronym (default: opts.region)

    Returns:

    """
    if out_region is None:
        out_region = opts.region
    outpath = Path(opts.maskpath) / opts.mask_sub / f'{out_region}_mask_{opts.dataset}.nc'
    print(f'Saving mask file to {outpath}')
    ds.to_netcdf(outpath)


def create_rectangular_gr(opts):
    """
    create rectangular grid mask using either corners or center coordinates + extent
    Args:
        opts: options as defined in config file

    Returns:

    """
    # load template file
    template_file = get_gridded_data(opts.start, opts.start + 1, opts)
    xy = opts.xy_name.split(',')
    x, y = xy[0], xy[1]
    dx = template_file[x][1] - template_file[x][0]
    dy = abs(template_file[y][1] - template_file[y][0])

    # get corners from CFG file
    if opts.gr_type == 'corners':
        sw_coords = opts.sw_corner.split(',')
        ne_coords = opts.ne_corner.split(',')
        sw_coords = [float(ii) for ii in sw_coords]
        ne_coords = [float(ii) for ii in ne_coords]
    elif opts.gr_type == 'center':
        center_coords = opts.center.split(',')
        center_coords = [float(ii) for ii in center_coords]
        sw_coords = [center_coords[0] - float(opts.we_len), center_coords[1] - float(opts.ns_len)]
        ne_coords = [center_coords[0] + float(opts.we_len), center_coords[1] + float(opts.ns_len)]
    else:
        raise ValueError('gr_type must be either "polygon", "corners", or "center".')

    if 'ERA5' in opts.dataset:
        xn, xx = sw_coords[0], ne_coords[0]
        yn, yx = ne_coords[1], sw_coords[1]
        yidxn, yidxx = -1, 0
    else:
        xn, xx = sw_coords[0], ne_coords[0]
        yn, yx = sw_coords[1], ne_coords[1]
        yidxn, yidxx = 0, -1

    # check if corners are within grid
    if any(xv < template_file[x][0] for xv in [xn, xx]) or any(xv > template_file[x][-1] for xv in [xn, xx]):
        raise KeyError('Passed corner(s) are outside of target grid!')
    if any(yv < template_file[y][yidxn] for yv in [yn, yx]) or any(yv > template_file[y][yidxx] for yv in [yn, yx]):
        raise KeyError('Passed corner(s) are outside of target grid!')

    # create non weighted mask array
    nw_mask_arr = np.full((len(template_file[y]), len(template_file[x])), np.nan)
    da_nwmask = xr.DataArray(data=nw_mask_arr, coords={y: ([y], template_file[y].data),
                                                       x: ([x], template_file[x].data)},
                             attrs={'long_name': 'non weighted mask',
                                    'coordinate_sys': f'EPSG:{opts.target_sys}'},
                             name='nw_mask')

    # check if corners are identical with grid points on target grid
    xvals_check = all(xv in template_file[x] for xv in [xn, xx])
    yvals_check = all(yv in template_file[y] for yv in [yn, yx])

    # set values in non-weighted mask within GR to 1 and create weighted mask
    if xvals_check and yvals_check:
        da_nwmask.loc[yn:yx, xn:xx] = 1
        da_mask = da_nwmask.copy()
        da_mask = da_mask.rename('mask')
        da_mask.attrs['long_name'] = 'non weighted mask'
    else:
        # Find the closest x and y for the corners and calculate fractions of cell area
        if 'ERA5' in opts.dataset:
            closest_sw_y = _find_closest(template_file[y][::-1], yn, direction=1)
            closest_ne_y = _find_closest(template_file[y][::-1], yx, direction=-1)
            s_frac = (closest_sw_y - yn) / dy
            n_frac = (yx - closest_ne_y) / dy
        else:
            closest_sw_y = _find_closest(template_file[y], yn, direction=-1)
            closest_ne_y = _find_closest(template_file[y], yx, direction=1)
            s_frac = (yn - closest_sw_y) / dy
            n_frac = (closest_ne_y - yx) / dy
        closest_sw_x = _find_closest(template_file[x], xn, direction=-1)
        closest_ne_x = _find_closest(template_file[x], xx, direction=1)
        w_frac = (xn - closest_sw_x) / dx
        e_frac = (closest_ne_x - xx) / dx

        # set values in non-weighted mask within GR to 1
        da_nwmask.loc[closest_sw_y:closest_ne_y, closest_sw_x:closest_ne_x] = 1

        # create weighted mask
        da_mask = da_nwmask.copy()
        da_mask = da_mask.rename('mask')
        da_mask.attrs['long_name'] = 'non weighted mask'

        # apply fractions to mask to get weighted mask
        da_mask.loc[:, closest_sw_x] = da_mask.loc[:, closest_sw_x] * w_frac
        da_mask.loc[closest_sw_y, :] = da_mask.loc[closest_sw_y, :] * s_frac
        da_mask.loc[:, closest_ne_x] = da_mask.loc[:, closest_ne_x] * e_frac
        da_mask.loc[closest_ne_y, :] = da_mask.loc[closest_ne_y, :] * n_frac

    if opts.altitude_threshold != 0:
        da_mask = _apply_altitude_threshold(da_mask, opts)
    ds_mask = da_mask.to_dataset()

    create_history_from_cfg(cfg_params=opts, ds=ds_mask)

    out_region = f'SW_{xn}_{yn}-NE_{xx}_{yx}'
    _save_output(ds_mask, opts, out_region)


def create_mask_file(opts):
    """
    create mask file for given region
    Args:
        opts: Options as defined in config file

    Returns:

    """
    # Load template file
    template_file = get_gridded_data(opts.start, opts.start + 1, opts)
    xy = opts.xy_name.split(',')
    x, y = xy[0], xy[1]
    # Load shp file and transform it to desired coordinate system
    shp = _load_shp(opts=opts)
    # Define the cell grid
    xvals, yvals = template_file[x], template_file[y]
    # Get grid spacing
    # Coordinates of ERA5(Land) have some precision trouble
    if opts.dataset in ['ERA5', 'ERA5Land']:
        dx = set(abs(np.round(xvals[1:].values - xvals[:-1].values, 2)))
        dy = set(abs(np.round(yvals[1:].values - yvals[:-1].values, 2)))
    else:
        dx = set(abs(xvals[1:].values - xvals[:-1].values))
        dy = set(abs(yvals[1:].values - yvals[:-1].values))
    if len(dx) > 1 or len(dy) > 1 or dx != dy:
        raise ValueError('The given test file does not have a regular grid. '
                         'Provide a file with a regular grid.')
    dx, dy = list(dx)[0], list(dy)[0]
    offset = dx / 2
    # Initialize mask array
    mask = np.zeros(shape=(len(yvals), len(xvals)), dtype='float32')
    # The following part is very sensible to the shape file that is used.
    # Lots of trial and error here...
    geom = shp.geometry.iloc[0]
    if isinstance(geom, MultiPolygon):
        poly = geom.geoms[0]
    else:
        poly = geom
    cells = _create_cell_polygons(opts=opts, xvals=xvals, yvals=yvals, offset=offset)
    # Check intersections and calculate mask values
    total_cells = len(cells)
    for i in trange(total_cells, desc='Calculating fractions for cells'):
        icell = cells[i]
        ix, iy, cell = icell['ix'], icell['iy'], icell['geometry']
        intersection = poly.intersection(cell)
        if not intersection.is_empty:
            mask[ix, iy] += intersection.area / cell.area
    # Set cells outside of region to nan
    mask[np.where(mask == 0)] = np.nan
    # Create non-weighted mask
    nw_mask = mask.copy()
    nw_mask[np.where(mask > 0)] = 1
    # Convert to da
    da_mask = xr.DataArray(data=mask, coords={y: ([y], yvals.data), x: ([x], xvals.data)},
                           attrs={'long_name': 'weighted mask',
                                  'coordinate_sys': f'EPSG:{opts.target_sys}'},
                           name='mask')
    if opts.altitude_threshold != 0:
        da_mask = _apply_altitude_threshold(da_mask, opts)
        
    ds_mask = da_mask.to_dataset()
    create_history_from_cfg(cfg_params=opts, ds=ds_mask)
    out_region = opts.region
    _save_output(ds_mask, opts, out_region)


def run():
    cmd_opts = _getopts()
    
    # load CFG parameter
    opts = load_opts(fname=__file__, config_file=cmd_opts.config_file)
    
    if opts.gr_type != 'polygon':
        create_rectangular_gr(opts=opts)
    elif opts.region == 'SEA':
        create_sea_mask(opts=opts)
    elif opts.region in ['EUR', 'AFR']:
        create_agr_mask(opts=opts)
    else:
<<<<<<< HEAD
        create_mask_file(opts)
=======
        # Load template file
        template_file = get_gridded_data(opts.start, opts.start + 1, opts)
        xy = opts.xy_name.split(',')
        x, y = xy[0], xy[1]

        # Load shp file and transform it to desired coordinate system
        shp = load_shp(opts=opts)

        # Define the cell grid
        xvals, yvals = template_file[x], template_file[y]

        # Get grid spacing
        # Coordinates of ERA5(Land) have some precision trouble
        if opts.dataset in ['ERA5', 'ERA5Land']:
            dx = set(abs(np.round(xvals[1:].values - xvals[:-1].values, 2)))
            dy = set(abs(np.round(yvals[1:].values - yvals[:-1].values, 2)))
        else:
            dx = set(abs(xvals[1:].values - xvals[:-1].values))
            dy = set(abs(yvals[1:].values - yvals[:-1].values))
        if len(dx) > 1 or len(dy) > 1 or dx != dy:
            raise ValueError('The given test file does not have a regular grid. '
                             'Provide a file with a regular grid.')
        dx, dy = list(dx)[0], list(dy)[0]
        offset = dx / 2

        # Initialize mask array
        mask = np.zeros(shape=(len(yvals), len(xvals)), dtype='float32')

        if len(shp) == 1:
            pass
        elif 'CNTR_ID' in shp.columns:
            shp = shp[shp.CNTR_ID == opts.region]
        elif 'LAND_NAME' in shp.columns:
            shp = shp[shp.LAND_NAME == opts.region]
        elif 'GEM_NAME' in shp.columns:
            shp = shp[shp.GEM_NAME == opts.region]

        poly = shp.geometry.iloc[0]

        cells = create_cell_polygons(opts=opts, xvals=xvals, yvals=yvals, offset=offset)

        # Check intersections and calculate mask values
        total_cells = len(cells)
        for i in trange(total_cells, desc='Calculating fractions for cells'):
            icell = cells[i]
            ix, iy, cell = icell['ix'], icell['iy'], icell['geometry']
            intersection = poly.intersection(cell)
            if not intersection.is_empty:
                mask[ix, iy] += intersection.area / cell.area

        # Set cells outside of region to nan
        mask[np.where(mask == 0)] = np.nan

        # Create non-weighted mask
        nw_mask = mask.copy()
        nw_mask[np.where(mask > 0)] = 1

        # Convert to da
        da_mask = xr.DataArray(data=mask, coords={y: ([y], yvals.data), x: ([x], xvals.data)},
                               attrs={'long_name': 'weighted mask',
                                      'coordinate_sys': f'EPSG:{opts.target_sys}'},
                               name='mask')
        da_nwmask = xr.DataArray(data=nw_mask, coords={y: ([y], yvals.data), x: ([x], xvals.data)},
                                 attrs={'long_name': 'non weighted mask',
                                        'coordinate_sys': f'EPSG:{opts.target_sys}'},
                                 name='nw_mask')

        # Create below 1500m mask
        lt1500_mask = create_lt1500m_mask(opts=opts, da_nwmask=da_nwmask)

        # add EUR LSM if ERA5(Land) data is used
        if 'ERA5' in opts.dataset:
            lsm = prep_lsm(opts=opts)
            if lsm.lon.dtype != da_mask.lon.dtype or lsm.lat.dtype != da_mask.lat.dtype:
                print('Warning: LSM File has different coordinate dtype than mask file. Matching dtypes...')
                match_dimension_dtypes(da_mask, lsm)
            lsm = lsm.where(lsm > 0.5)
            lsm = lsm.rename('LSM_EUR')
            lsm.attrs = {'long_name': 'land sea mask (EUR)',
                         'coordinate_sys': f'EPSG:{opts.target_sys}'}
            ds = xr.merge([da_mask, da_nwmask, lt1500_mask, lsm])
        else:
            ds = xr.merge([da_mask, da_nwmask, lt1500_mask])
        create_history_from_cfg(cfg_params=opts, ds=ds)

        out_region = opts.region

        save_output(ds, opts, out_region)
>>>>>>> 303085c5


if __name__ == '__main__':
    run()<|MERGE_RESOLUTION|>--- conflicted
+++ resolved
@@ -370,10 +370,12 @@
     template_file = get_gridded_data(opts.start, opts.start + 1, opts)
     xy = opts.xy_name.split(',')
     x, y = xy[0], xy[1]
+
     # Load shp file and transform it to desired coordinate system
     shp = _load_shp(opts=opts)
     # Define the cell grid
     xvals, yvals = template_file[x], template_file[y]
+
     # Get grid spacing
     # Coordinates of ERA5(Land) have some precision trouble
     if opts.dataset in ['ERA5', 'ERA5Land']:
@@ -387,16 +389,23 @@
                          'Provide a file with a regular grid.')
     dx, dy = list(dx)[0], list(dy)[0]
     offset = dx / 2
+
     # Initialize mask array
     mask = np.zeros(shape=(len(yvals), len(xvals)), dtype='float32')
-    # The following part is very sensible to the shape file that is used.
-    # Lots of trial and error here...
-    geom = shp.geometry.iloc[0]
-    if isinstance(geom, MultiPolygon):
-        poly = geom.geoms[0]
-    else:
-        poly = geom
+
+    if len(shp) == 1:
+        pass
+    elif 'CNTR_ID' in shp.columns:
+        shp = shp[shp.CNTR_ID == opts.region]
+    elif 'LAND_NAME' in shp.columns:
+        shp = shp[shp.LAND_NAME == opts.region]
+    elif 'GEM_NAME' in shp.columns:
+        shp = shp[shp.GEM_NAME == opts.region]
+
+    poly = shp.geometry.iloc[0]
+
     cells = _create_cell_polygons(opts=opts, xvals=xvals, yvals=yvals, offset=offset)
+
     # Check intersections and calculate mask values
     total_cells = len(cells)
     for i in trange(total_cells, desc='Calculating fractions for cells'):
@@ -405,11 +414,14 @@
         intersection = poly.intersection(cell)
         if not intersection.is_empty:
             mask[ix, iy] += intersection.area / cell.area
+
     # Set cells outside of region to nan
     mask[np.where(mask == 0)] = np.nan
+
     # Create non-weighted mask
     nw_mask = mask.copy()
     nw_mask[np.where(mask > 0)] = 1
+
     # Convert to da
     da_mask = xr.DataArray(data=mask, coords={y: ([y], yvals.data), x: ([x], xvals.data)},
                            attrs={'long_name': 'weighted mask',
@@ -437,98 +449,7 @@
     elif opts.region in ['EUR', 'AFR']:
         create_agr_mask(opts=opts)
     else:
-<<<<<<< HEAD
         create_mask_file(opts)
-=======
-        # Load template file
-        template_file = get_gridded_data(opts.start, opts.start + 1, opts)
-        xy = opts.xy_name.split(',')
-        x, y = xy[0], xy[1]
-
-        # Load shp file and transform it to desired coordinate system
-        shp = load_shp(opts=opts)
-
-        # Define the cell grid
-        xvals, yvals = template_file[x], template_file[y]
-
-        # Get grid spacing
-        # Coordinates of ERA5(Land) have some precision trouble
-        if opts.dataset in ['ERA5', 'ERA5Land']:
-            dx = set(abs(np.round(xvals[1:].values - xvals[:-1].values, 2)))
-            dy = set(abs(np.round(yvals[1:].values - yvals[:-1].values, 2)))
-        else:
-            dx = set(abs(xvals[1:].values - xvals[:-1].values))
-            dy = set(abs(yvals[1:].values - yvals[:-1].values))
-        if len(dx) > 1 or len(dy) > 1 or dx != dy:
-            raise ValueError('The given test file does not have a regular grid. '
-                             'Provide a file with a regular grid.')
-        dx, dy = list(dx)[0], list(dy)[0]
-        offset = dx / 2
-
-        # Initialize mask array
-        mask = np.zeros(shape=(len(yvals), len(xvals)), dtype='float32')
-
-        if len(shp) == 1:
-            pass
-        elif 'CNTR_ID' in shp.columns:
-            shp = shp[shp.CNTR_ID == opts.region]
-        elif 'LAND_NAME' in shp.columns:
-            shp = shp[shp.LAND_NAME == opts.region]
-        elif 'GEM_NAME' in shp.columns:
-            shp = shp[shp.GEM_NAME == opts.region]
-
-        poly = shp.geometry.iloc[0]
-
-        cells = create_cell_polygons(opts=opts, xvals=xvals, yvals=yvals, offset=offset)
-
-        # Check intersections and calculate mask values
-        total_cells = len(cells)
-        for i in trange(total_cells, desc='Calculating fractions for cells'):
-            icell = cells[i]
-            ix, iy, cell = icell['ix'], icell['iy'], icell['geometry']
-            intersection = poly.intersection(cell)
-            if not intersection.is_empty:
-                mask[ix, iy] += intersection.area / cell.area
-
-        # Set cells outside of region to nan
-        mask[np.where(mask == 0)] = np.nan
-
-        # Create non-weighted mask
-        nw_mask = mask.copy()
-        nw_mask[np.where(mask > 0)] = 1
-
-        # Convert to da
-        da_mask = xr.DataArray(data=mask, coords={y: ([y], yvals.data), x: ([x], xvals.data)},
-                               attrs={'long_name': 'weighted mask',
-                                      'coordinate_sys': f'EPSG:{opts.target_sys}'},
-                               name='mask')
-        da_nwmask = xr.DataArray(data=nw_mask, coords={y: ([y], yvals.data), x: ([x], xvals.data)},
-                                 attrs={'long_name': 'non weighted mask',
-                                        'coordinate_sys': f'EPSG:{opts.target_sys}'},
-                                 name='nw_mask')
-
-        # Create below 1500m mask
-        lt1500_mask = create_lt1500m_mask(opts=opts, da_nwmask=da_nwmask)
-
-        # add EUR LSM if ERA5(Land) data is used
-        if 'ERA5' in opts.dataset:
-            lsm = prep_lsm(opts=opts)
-            if lsm.lon.dtype != da_mask.lon.dtype or lsm.lat.dtype != da_mask.lat.dtype:
-                print('Warning: LSM File has different coordinate dtype than mask file. Matching dtypes...')
-                match_dimension_dtypes(da_mask, lsm)
-            lsm = lsm.where(lsm > 0.5)
-            lsm = lsm.rename('LSM_EUR')
-            lsm.attrs = {'long_name': 'land sea mask (EUR)',
-                         'coordinate_sys': f'EPSG:{opts.target_sys}'}
-            ds = xr.merge([da_mask, da_nwmask, lt1500_mask, lsm])
-        else:
-            ds = xr.merge([da_mask, da_nwmask, lt1500_mask])
-        create_history_from_cfg(cfg_params=opts, ds=ds)
-
-        out_region = opts.region
-
-        save_output(ds, opts, out_region)
->>>>>>> 303085c5
 
 
 if __name__ == '__main__':
