--- conflicted
+++ resolved
@@ -132,32 +132,6 @@
         tea_sub_gr.set_daily_results(cell_data)
         return tea_sub_gr
 
-<<<<<<< HEAD
-=======
-    def _set_dbv_results(self, lat, lon, dbv_results):
-        """
-        set daily basis variables for point
-        Args:
-            lat: latitude
-            lon: longitude
-            dbv_results: daily basis GR data for point
-        """
-        if self._dbv_gr_grid_results is None:
-            data_vars = [var for var in dbv_results.data_vars]
-            var_dict = {}
-            lats, lons = self._get_lats_lons()
-            for var in data_vars:
-                var_dict[var] = (['time', 'lat', 'lon'], np.nan * np.ones((len(dbv_results.time),
-                                                                           len(lats), len(lons))))
-            self._dbv_gr_grid_results = xr.Dataset(coords=dict(time=dbv_results.time,
-                                                               lon=lons,
-                                                               lat=lats),
-                                                   data_vars=var_dict,
-                                                   attrs=dbv_results.attrs)
-
-        self._dbv_gr_grid_results.loc[dict(lat=lat, lon=lon)] = dbv_results
-
->>>>>>> 303085c5
     def set_ctp_results(self, lat, lon, ctp_results):
         """
         set CTP variables for point
